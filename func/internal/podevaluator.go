--- conflicted
+++ resolved
@@ -321,7 +321,12 @@
 				err := pcm.podManager.kubeClient.Get(context.Background(), podAndCl.pod, pod)
 				deleteCacheEntry := false
 				if err == nil {
-<<<<<<< HEAD
+          // If the cached pod is in Failed state, delete it and evict from cache to trigger a fresh pod.
+					if pod.Status.Phase == corev1.PodFailed {
+						klog.Warningf("pod %v/%v is in Failed state. Deleting and recreating", pod.Namespace, pod.Name)
+						go pcm.deleteFailedPod(pod, req.image)
+						deleteCacheEntry = true
+					}
 
 					// GRPC client is made to Service IP instead of PoD directly, hence target host to be verified
 					// against Service Cluster IP
@@ -334,19 +339,6 @@
 					if err != nil {
 						// Service lookup should not fail.
 						// If it does, purge the cached entry and let Pod/Service be created again
-=======
-					// If the cached pod is in Failed state, delete it and evict from cache to trigger a fresh pod.
-					if pod.Status.Phase == corev1.PodFailed {
-						klog.Warningf("pod %v/%v is in Failed state. Deleting and recreating", pod.Namespace, pod.Name)
-						go pcm.deleteFailedPod(pod, req.image)
-						deleteCacheEntry = true
-					} else if pod.DeletionTimestamp == nil && net.JoinHostPort(pod.Status.PodIP, defaultWrapperServerPort) == podAndCl.grpcClient.Target() {
-						klog.Infof("reusing the connection to pod %v/%v to evaluate %v", pod.Namespace, pod.Name, req.image)
-						req.grpcClientCh <- &clientConnAndError{grpcClient: podAndCl.grpcClient}
-						go patchPodWithUnixTimeAnnotation(pcm.podManager.kubeClient, podAndCl.pod, pcm.podTTL)
-						break
-					} else {
->>>>>>> 6d044b86
 						deleteCacheEntry = true
 					} else {
 
