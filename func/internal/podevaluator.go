// Copyright 2025 The kpt and Nephio Authors
//
// Licensed under the Apache License, Version 2.0 (the "License");
// you may not use this file except in compliance with the License.
// You may obtain a copy of the License at
//
//      http://www.apache.org/licenses/LICENSE-2.0
//
// Unless required by applicable law or agreed to in writing, software
// distributed under the License is distributed on an "AS IS" BASIS,
// WITHOUT WARRANTIES OR CONDITIONS OF ANY KIND, either express or implied.
// See the License for the specific language governing permissions and
// limitations under the License.

package internal

import (
	"context"
	"fmt"
	"sync"
	"sync/atomic"
	"time"

	"github.com/nephio-project/porch/func/evaluator"
	"github.com/nephio-project/porch/pkg/util"
	"google.golang.org/grpc"
	"k8s.io/klog/v2"
	"sigs.k8s.io/controller-runtime/pkg/client"
	"sigs.k8s.io/controller-runtime/pkg/client/config"
)

const (
	defaultWrapperServerPort  = "9446"
	volumeName                = "wrapper-server-tools"
	volumeMountPath           = "/wrapper-server-tools"
	wrapperServerBin          = "wrapper-server"
	gRPCProbeBin              = "grpc-health-probe"
	krmFunctionImageLabel     = "fn.kpt.dev/image"
	templateVersionAnnotation = "fn.kpt.dev/template-version"
	inlineTemplateVersionv1   = "inline-v1"
	fieldManagerName          = "krm-function-runner"
	functionContainerName     = "function"
	defaultManagerNamespace   = "porch-system"
	defaultRegistry           = "gcr.io/kpt-fn/"
	serviceDnsNameSuffix      = ".svc.cluster.local"
	channelBufferSize         = 128
)

type podEvaluator struct {
	requestCh chan<- *connectionRequest

	podCacheManager *podCacheManager
}

type PodEvaluatorOptions struct {
	PodNamespace               string        // Namespace to run KRM functions pods in
	WrapperServerImage         string        // Container image name of the wrapper server
	GcScanInterval             time.Duration // Time interval between Garbage Collector scans
	PodTTL                     time.Duration // Time-to-live for pods before GC
	PodCacheConfigFileName     string        // Path to the pod cache config file. The file is map of function name to TTL.
	FunctionPodTemplateName    string        // Configmap that contains a pod specification
	WarmUpPodCacheOnStartup    bool          // If true, pod-cache-config image pods will be deployed at startup
	EnablePrivateRegistries    bool          // If true enables the use of private registries and their authentication
	RegistryAuthSecretPath     string        // The path of the secret used for authenticating to custom registries
	RegistryAuthSecretName     string        // The name of the secret used for authenticating to custom registries
	EnablePrivateRegistriesTls bool          // If enabled, will prioritize use of user provided TLS secret when accessing registries
	TlsSecretPath              string        // The path of the secret used in tls configuration
	MaxGrpcMessageSize         int           // Maximum size of grpc messages in bytes
	DefaultImagePrefix         string        // Default image prefix to use when no prefix is given for an image
	MaxWaitlistLength          int           // Maximum waitlist length per pod
	MaxParallelPodsPerFunction int           // Maximum parallel pods per function
}

var _ Evaluator = &podEvaluator{}

type podData struct {
	// the OCI image name of the KRM function
	image string
	// connection to the grpc server running in the fn evaluator pod
	grpcConnection *grpc.ClientConn
	// namespaced name of the pod
	podKey client.ObjectKey
	// namespaced name of the service
	serviceKey client.ObjectKey
}

type connectionRequest struct {
	// the OCI image name of the KRM function
	image string
	// responseCh is the channel to send the response back.
	responseCh chan<- *connectionResponse
}

type connectionResponse struct {
	podData
	// mutex used to prevent concurrent fn evaluations in the same pod
	fnEvaluationMutex *sync.Mutex
	// the number of currently ongoing and waiting fn evaluations in the pod
	concurrentEvaluations *atomic.Int32
	// err indicates the error that prevents us to allocate a pod for the fn evaluator
	err error
}

type podReadyResponse struct {
	podData
	// err indicates the error that prevents us to allocate a pod for the fn evaluator
	err error
}

func NewPodEvaluator(o PodEvaluatorOptions) (Evaluator, error) {

	restCfg, err := config.GetConfig()
	if err != nil {
		return nil, fmt.Errorf("failed to get rest config: %w", err)
	}
	// Give it a slightly higher QPS to prevent unnecessary client-side throttling.
	if restCfg.QPS < 30 {
		restCfg.QPS = 30.0
		restCfg.Burst = 45
	}

	cl, err := client.New(restCfg, client.Options{})
	if err != nil {
		return nil, fmt.Errorf("failed to create client: %w", err)
	}

	maxWaitlist := o.MaxWaitlistLength
	if maxWaitlist <= 0 {
		maxWaitlist = 2
	}
	maxPods := o.MaxParallelPodsPerFunction
	if maxPods <= 0 {
		maxPods = 1
	}

	managerNs, err := util.GetInClusterNamespace()
	if err != nil {
		klog.Errorf("failed to get the namespace where the function-runner is running: %v", err)
		klog.Warningf("unable to get the namespace where the function-runner is running, assuming it's a test setup, defaulting to : %v", defaultManagerNamespace)
		managerNs = defaultManagerNamespace
	}

	reqCh := make(chan *connectionRequest, channelBufferSize)
	readyCh := make(chan *podReadyResponse, channelBufferSize)

	var podCacheConfig map[string]podCacheConfigEntry
	if o.PodCacheConfigFileName != "" {
		var err error
		podCacheConfig, err = loadPodCacheConfig(o.PodCacheConfigFileName)
		if err != nil {
			klog.Warningf("unable to load pod cache config file: %v", err)
		}
	}

	pe := &podEvaluator{
		requestCh: reqCh,
		podCacheManager: &podCacheManager{
			gcScanInterval:             o.GcScanInterval,
			podTTL:                     o.PodTTL,
			connectionRequestCh:        reqCh,
			podReadyCh:                 readyCh,
			functions:                  map[string]*functionInfo{},
			maxWaitlistLength:          maxWaitlist,
			maxParallelPodsPerFunction: maxPods,
			configMap:                  podCacheConfig,

			podManager: &podManager{
				kubeClient:              cl,
				namespace:               o.PodNamespace,
				wrapperServerImage:      o.WrapperServerImage,
				podReadyCh:              readyCh,
				functionPodTemplateName: o.FunctionPodTemplateName,
				podReadyTimeout:         60 * time.Second,
				managerNamespace:        managerNs,
				maxGrpcMessageSize:      o.MaxGrpcMessageSize,

				enablePrivateRegistries:    o.EnablePrivateRegistries,
				registryAuthSecretPath:     o.RegistryAuthSecretPath,
				registryAuthSecretName:     o.RegistryAuthSecretName,
				enablePrivateRegistriesTls: o.EnablePrivateRegistriesTls,
				tlsSecretPath:              o.TlsSecretPath,
			},
		},
	}
	go pe.podCacheManager.podCacheManager()

	err = pe.podCacheManager.retrieveFunctionPods(context.Background())
	if err != nil {
		return nil, fmt.Errorf("failed to retrieve existing pods: %w", err)
	}

	if o.WarmUpPodCacheOnStartup {
		// TODO(mengqiy): add watcher that support reloading the cache when the config file was changed.
		err = pe.podCacheManager.warmupCache(o.PodCacheConfigFileName)
		// If we can't warm up the cache, we can still proceed without it.
		if err != nil {
			klog.Warningf("unable to warm up the pod cache: %v", err)
		}
	}

	return pe, nil
}

func (pe *podEvaluator) EvaluateFunction(ctx context.Context, req *evaluator.EvaluateFunctionRequest) (*evaluator.EvaluateFunctionResponse, error) {
	starttime := time.Now()
	defer func() {
		klog.Infof("evaluating %v in pod took %v", req.Image, time.Since(starttime))
	}()
	// make a buffer for the channel to prevent unnecessary blocking when the pod cache manager sends it to multiple waiting goroutine in batch.
	responseChannel := make(chan *connectionResponse, 1)
	// Send a request to request a grpc client.
	pe.requestCh <- &connectionRequest{
		image:      req.Image,
		responseCh: responseChannel,
	}

	// Waiting for the client from the channel. This step is blocking.
	pod := <-responseChannel
	if pod == nil || pod.grpcConnection == nil || pod.err != nil {
		return nil, fmt.Errorf("unable to get the grpc client to the pod for %v: %w", req.Image, pod.err)
	}

	defer pod.concurrentEvaluations.Add(-1)
	pod.fnEvaluationMutex.Lock()
	defer pod.fnEvaluationMutex.Unlock()

	resp, err := evaluator.NewFunctionEvaluatorClient(pod.grpcConnection).EvaluateFunction(ctx, req)
	if err != nil {
		klog.V(4).Infof("Resource List: %s", req.ResourceList)
		return nil, fmt.Errorf("unable to evaluate %v with pod evaluator: %w", req.Image, err)
	}
	// Log stderr when the function succeeded. If the function fails, stderr will be surfaced to the users.
	if len(resp.Log) > 0 {
		klog.Warningf("evaluating %v succeeded, but stderr is: %v", req.Image, string(resp.Log))
	}
	return resp, nil
<<<<<<< HEAD
=======
}

// podCacheManager manages the cache of the pods and the corresponding GRPC clients.
// It also does the garbage collection after pods' TTL.
// It has 2 receive-only channels: requestCh and podReadyCh.
// It listens to the requestCh channel and receives clientConnRequest from the
// GRPC request handlers and add them in the waitlists.
// It also listens to the podReadyCh channel. If a pod is ready, it notifies the
// goroutines by sending back the GRPC client by lookup the waitlists mapping.

// Each function pod managed by podCacheManager has a frontend ClusterIP type
// service added to it to make Porch modules compatible for deployment into a
// cluster using service mesh like Istio
// https://github.com/nephio-project/nephio/issues/879
type podCacheManager struct {
	gcScanInterval time.Duration
	podTTL         time.Duration

	// requestCh is a receive-only channel to receive
	requestCh <-chan *clientConnRequest
	// podReadyCh is a channel to receive the information when a pod is ready.
	podReadyCh <-chan *imagePodAndGRPCClient

	// cache is a mapping from image name to <pod + grpc client>.
	cache map[string]*podAndGRPCClient
	// waitlists is a mapping from image name to a list of channels that are
	// waiting for the GRPC client connections.
	waitlists map[string][]chan<- *clientConnAndError

	podManager *podManager
}

type clientConnRequest struct {
	image string

	// grpcConn is a channel that a grpc client should be sent back.
	grpcClientCh chan<- *clientConnAndError
}

type clientConnAndError struct {
	grpcClient *grpc.ClientConn
	err        error
}

type podAndGRPCClient struct {
	grpcClient *grpc.ClientConn
	pod        client.ObjectKey
}

type imagePodAndGRPCClient struct {
	image string
	*podAndGRPCClient
	err error
}

// warmupCache creates the pods and warms up the cache.
func (pcm *podCacheManager) warmupCache(podCacheConfig string) error {
	start := time.Now()
	defer func() {
		klog.Infof("cache warming is completed and it took %v", time.Since(start))
	}()
	content, err := os.ReadFile(podCacheConfig)
	if err != nil {
		return err
	}
	var podsTTL map[string]string
	err = yaml.Unmarshal(content, &podsTTL)
	if err != nil {
		return err
	}

	// We precreate the pods (concurrently) to speed it up.
	forEachConcurrently(podsTTL, func(fnImage string, ttlStr string) {
		klog.Infof("preloading pod cache for function %v with TTL %v", fnImage, ttlStr)

		ttl, err := time.ParseDuration(ttlStr)
		if err != nil {
			klog.Warningf("unable to parse duration from the config file for function %v: %v", fnImage, err)
			ttl = pcm.podTTL
		}

		ctx, cancel := context.WithTimeout(context.Background(), time.Minute)
		defer cancel()

		// We invoke the function with useGenerateName=false so that the pod name is fixed,
		// since we want to ensure only one pod is created for each function.
		pcm.podManager.getFuncEvalPodClient(ctx, fnImage, ttl, false)
		klog.Infof("preloaded pod cache for function %v", fnImage)
	})

	return nil
}

// forEachConcurrently runs fn for each entry in the map m, in parallel goroutines.
// It waits for each to finish before returning.
func forEachConcurrently(m map[string]string, fn func(k string, v string)) {
	var wg sync.WaitGroup
	for k, v := range m {
		k := k
		v := v

		wg.Add(1)
		go func() {
			defer wg.Done()
			fn(k, v)
		}()
	}
	// Wait for all the functions to complete.
	wg.Wait()
}

// podCacheManager responds to the requestCh and the podReadyCh and does the
// garbage collection synchronously.
// We must run this method in one single goroutine. Doing it this way simplify
// design around concurrency.
func (pcm *podCacheManager) podCacheManager() {
	//nolint:staticcheck
	tick := time.Tick(pcm.gcScanInterval)
	for {
		select {
		case req := <-pcm.requestCh:
			podAndCl, found := pcm.cache[req.image]
			if found && podAndCl != nil {
				// Ensure the pod still exists and is not being deleted before sending the grpc client back to the channel.
				// We can't simply return grpc client from the cache and let evaluator try to connect to the pod.
				// If the pod is deleted by others, it will take ~10 seconds for the evaluator to fail.
				// Wasting 10 second is so much, so we check if the pod still exist first.
				pod := &corev1.Pod{}
				err := pcm.podManager.kubeClient.Get(context.Background(), podAndCl.pod, pod)
				deleteCacheEntry := false
				if err == nil {
					// If the cached pod is in Failed state, delete it and evict from cache to trigger a fresh pod.
					if pod.Status.Phase == corev1.PodFailed {
						klog.Warningf("pod %v/%v is in Failed state. Deleting and recreating", pod.Namespace, pod.Name)
						go pcm.deleteFailedPod(pod, req.image)
						deleteCacheEntry = true
					}

					// GRPC client is made to Service IP instead of PoD directly, hence target host to be verified
					// against Service Cluster IP

					// Service name is Image Label set on Pod manifest
					serviceName := pod.Labels[krmFunctionImageLabel]
					service := &corev1.Service{}
					serviceKey := client.ObjectKey{Namespace: pod.Namespace, Name: serviceName}
					err = pcm.podManager.kubeClient.Get(context.Background(), serviceKey, service)
					if err != nil {
						// Service lookup should not fail.
						// If it does, purge the cached entry and let Pod/Service be created again
						deleteCacheEntry = true
					} else {
						serviceUrl := service.Name + "." + service.Namespace + serviceDnsNameSuffix
						if pod.DeletionTimestamp == nil && net.JoinHostPort(serviceUrl, defaultWrapperServerPort) == podAndCl.grpcClient.Target() {
							klog.Infof("reusing the connection to pod %v/%v to evaluate %v", pod.Namespace, pod.Name, req.image)
							req.grpcClientCh <- &clientConnAndError{grpcClient: podAndCl.grpcClient}
							go patchPodWithUnixTimeAnnotation(pcm.podManager.kubeClient, podAndCl.pod, pcm.podTTL)
							break
						} else {
							deleteCacheEntry = true
						}
					}
				} else if errors.IsNotFound(err) {
					deleteCacheEntry = true
				}
				// We delete the cache entry if the pod has been deleted or being deleted.
				if deleteCacheEntry {
					delete(pcm.cache, req.image)
				}
			}
			_, found = pcm.waitlists[req.image]
			if !found {
				pcm.waitlists[req.image] = []chan<- *clientConnAndError{}
				// We invoke the function with useGenerateName=true to avoid potential name collision, since if pod foo is
				// being deleted and we can't use the same name.
				go pcm.podManager.getFuncEvalPodClient(context.Background(), req.image, pcm.podTTL, true)
			}
			list := pcm.waitlists[req.image]
			pcm.waitlists[req.image] = append(list, req.grpcClientCh)
		case resp := <-pcm.podReadyCh:
			if resp.err != nil {
				klog.Warningf("received error from the pod manager: %v", resp.err)
			} else {
				pcm.cache[resp.image] = resp.podAndGRPCClient
			}
			// notify all the goroutines that are waiting for the GRPC client.
			channels := pcm.waitlists[resp.image]
			delete(pcm.waitlists, resp.image)
			for i := range channels {
				cce := &clientConnAndError{err: resp.err}
				if resp.podAndGRPCClient != nil {
					cce.grpcClient = resp.grpcClient
				}
				// The channel has one buffer size, nothing will be blocking.
				channels[i] <- cce
			}
		case <-tick:
			// synchronous GC
			pcm.garbageCollector()
		}
	}
}

// handleFailedPod checks if a pod is in Failed state and deletes it along with evicting it from the cache.
func (pcm *podCacheManager) handleFailedPod(pod *corev1.Pod) bool {
	if pod.Status.Phase != corev1.PodFailed {
		return false
	}

	image := pod.Spec.Containers[0].Image
	klog.Warningf("Found failed pod %v/%v, deleting immediately", pod.Namespace, pod.Name)
	go pcm.deleteFailedPod(pod, image)

	if cached, ok := pcm.cache[image]; ok && cached.pod.Name == pod.Name {
		delete(pcm.cache, image)
		klog.Infof("Evicted failed pod %v/%v from cache", pod.Namespace, pod.Name)
	}

	return true
}

// TODO: We can use Watch + periodically reconciliation to manage the pods,
// the pod evaluator will become a controller.
func (pcm *podCacheManager) garbageCollector() {
	var err error
	podList := &corev1.PodList{}
	err = pcm.podManager.kubeClient.List(context.Background(), podList, client.InNamespace(pcm.podManager.namespace), client.HasLabels{krmFunctionImageLabel})
	if err != nil {
		klog.Warningf("unable to list pods in namespace %v: %v", pcm.podManager.namespace, err)
		return
	}
	for i, pod := range podList.Items {
		// Immediately delete and evict any pod found in Failed state, regardless of TTL expiry.
		if pcm.handleFailedPod(&pod) {
			continue
		}
		// If a pod is being deleted, skip it.
		if pod.DeletionTimestamp != nil {
			continue
		}
		reclaimAfterStr, found := pod.Annotations[reclaimAfterAnnotation]
		// If a pod doesn't have a last-use annotation, we patch it. This should not happen, but if it happens,
		// we give another TTL before deleting it.
		if !found {
			go patchPodWithUnixTimeAnnotation(pcm.podManager.kubeClient, client.ObjectKeyFromObject(&pod), pcm.podTTL)
			continue
		} else {
			reclaimAfter, err := strconv.ParseInt(reclaimAfterStr, 10, 64)
			// If the annotation is ill-formatted, we patch it with the current time and will try to GC it later.
			// This should not happen, but if it happens, we give another TTL before deleting it.
			if err != nil {
				klog.Warningf("unable to convert the Unix time string to int64: %v", err)
				go patchPodWithUnixTimeAnnotation(pcm.podManager.kubeClient, client.ObjectKeyFromObject(&pod), pcm.podTTL)
				continue
			}
			// If the current time is after the reclaim-later annotation in the pod, we delete the pod and remove the corresponding cache entry.
			if time.Now().After(time.Unix(reclaimAfter, 0)) {
				var serviceIP string

				// Service name is Image Label set on Pod manifest
				serviceName := pod.Labels[krmFunctionImageLabel]
				service := &corev1.Service{}
				serviceKey := client.ObjectKey{Namespace: pod.Namespace, Name: serviceName}
				err = pcm.podManager.kubeClient.Get(context.Background(), serviceKey, service)
				if err != nil {
					klog.Warningf("unable to find expected service %s namespace %s: %v", serviceName, pod.Namespace, err)
				} else {
					serviceIP = service.Spec.ClusterIP
					klog.Infof("Found service named %s with Cluster IP %s", serviceName, serviceIP)
				}

				go func(po corev1.Pod, svc corev1.Service) {
					klog.Infof("deleting pod %v/%v", po.Namespace, po.Name)
					err := pcm.podManager.kubeClient.Delete(context.Background(), &po)
					if err != nil {
						klog.Warningf("unable to delete pod %v/%v: %v", po.Namespace, po.Name, err)
					}

					klog.Infof("deleting service %v/%v", svc.Namespace, svc.Name)
					err = pcm.podManager.kubeClient.Delete(context.Background(), &svc)
					if err != nil {
						klog.Warningf("unable to delete service %v/%v: %v", svc.Namespace, svc.Name, err)
					}
				}(podList.Items[i], *service)

				image := pod.Spec.Containers[0].Image
				podAndCl, found := pcm.cache[image]
				if found {
					target, _, err := net.SplitHostPort(podAndCl.grpcClient.Target())
					// Service IP should match the Grcp Client target IP for image in cache; log warning if different
					if err == nil && serviceIP != "" && target != serviceIP {
						klog.Warningf("IP of Service %s/%s [%s] does not match the IP of GRPC client [%s] cached for Pod %s/%s",
							pod.Namespace, serviceName, serviceIP, pod.Namespace, pod.Name, target)
					}

					// We delete the cache entry anyway
					delete(pcm.cache, image)
				}
			}
		}
	}
}

func deletePodWithContext(kubeClient client.Client, pod *corev1.Pod) error {
	return kubeClient.Delete(context.Background(), pod)
}

func isCurrentCachedPod(pcm *podCacheManager, image string, pod *corev1.Pod) bool {
	cached, ok := pcm.cache[image]
	return ok && cached.pod.Name == pod.Name
}

// deleteFailedPod deletes a failed pod and removes it from cache if it is still the current pod.
func (pcm *podCacheManager) deleteFailedPod(pod *corev1.Pod, image string) {
	err := deletePodWithContext(pcm.podManager.kubeClient, pod)
	if err != nil {
		klog.Warningf("Failed to delete failed pod %v/%v: %v", pod.Namespace, pod.Name, err)
		return
	}

	if isCurrentCachedPod(pcm, image, pod) {
		delete(pcm.cache, image)
		klog.Infof("Evicted pod from cache for image %v", image)
	}
}

// podManager is responsible for:
// - creating a pod
// - retrieving an existing pod
// - waiting for the pod to be running and ready
// - caching the metadata (e.g. entrypoint) for the image.
type podManager struct {
	// kubeClient is the kubernetes client
	kubeClient client.Client
	// namespace holds the namespace where the executors run
	namespace string

	//Namespace where the function-runner is running
	managerNamespace string

	// wrapperServerImage is the image name of the wrapper server
	wrapperServerImage string

	// podReadyCh is a channel to receive requests to get GRPC client from each function evaluation request handler.
	podReadyCh chan<- *imagePodAndGRPCClient

	// imageMetadataCache is a cache of image name to digestAndEntrypoint.
	// Only podManager is allowed to touch this cache.
	// Its underlying type is map[string]*digestAndEntrypoint.
	imageMetadataCache sync.Map

	// podReadyTimeout is the timeout podManager will wait for the pod to be ready before reporting an error
	podReadyTimeout time.Duration

	// The name of the configmap in the same namespace as the function-runner is running.
	// It should contain a pod manifest yaml in .data.template and frontend service
	// manifest yaml in .data.serviceTemplate
	// The pod manifest is expected to set up wrapper-server as the entrypoint
	// of the main container, which must be called "function".
	// Pod manager will replace the image
	functionPodTemplateName string

	// The maximum size of grpc messages sent to KRM function evaluator pods
	maxGrpcMessageSize int

	// If true enables the use of private registries and their authentication
	enablePrivateRegistries bool
	// The path of the secret used for authenticating to custom registries
	registryAuthSecretPath string
	// The name of the secret used for authenticating to custom registries
	registryAuthSecretName string
	// If enabled, will prioritize use of user provided TLS secret when accessing registries
	enablePrivateRegistriesTls bool
	// The path of the secret used in tls configuration
	tlsSecretPath string
}

type digestAndEntrypoint struct {
	// digest is a hex string
	digest string
	// entrypoint is the entrypoint of the image
	entrypoint []string
}

// getFuncEvalPodClient ensures there is a pod running and ready for the image.
// It will send it to the podReadyCh channel when the pod is ready. ttl is the
// time-to-live period for the pod. If useGenerateName is false, it will try to
// create a pod with a fixed name. Otherwise, it will create a pod and let the
// apiserver to generate the name from a template.
func (pm *podManager) getFuncEvalPodClient(ctx context.Context, image string, ttl time.Duration, useGenerateName bool) {
	c, err := func() (*podAndGRPCClient, error) {
		podTemplate, err := pm.retrieveOrCreatePod(ctx, image, ttl, useGenerateName)
		if err != nil {
			return nil, err
		}

		// Service name is Image Label set on Pod manifest
		serviceName := podTemplate.Labels[krmFunctionImageLabel]
		podKey := client.ObjectKeyFromObject(podTemplate)

		serviceKey, err := pm.retrieveOrCreateService(ctx, serviceName)
		if err != nil {
			return nil, err
		}

		serviceUrl, err := pm.getServiceUrlOnceEndpointActive(ctx, serviceKey, podKey)
		if err != nil {
			return nil, err
		}

		if serviceUrl == "" {
			return nil, fmt.Errorf("service %s/%s does not have valid Url", serviceKey.Namespace, serviceKey.Name)
		}

		address := net.JoinHostPort(serviceUrl, defaultWrapperServerPort)
		cc, err := grpc.NewClient(address,
			grpc.WithTransportCredentials(insecure.NewCredentials()),
			grpc.WithDefaultCallOptions(
				grpc.MaxCallRecvMsgSize(pm.maxGrpcMessageSize),
				grpc.MaxCallSendMsgSize(pm.maxGrpcMessageSize),
				grpc.WaitForReady(true),
			),
		)
		if err != nil {
			return nil, fmt.Errorf("failed to dial grpc function evaluator on %q for pod %s/%s: %w", address, podKey.Namespace, podKey.Name, err)
		}
		return &podAndGRPCClient{
			pod:        podKey,
			grpcClient: cc,
		}, err
	}()
	pm.podReadyCh <- &imagePodAndGRPCClient{
		image:            image,
		podAndGRPCClient: c,
		err:              err,
	}
}

func (pm *podManager) InspectOrCreateSecret(ctx context.Context, registryAuthSecretPath string, registryAuthSecretName string) error {
	podSecret := &corev1.Secret{}
	// using pod manager client since this secret is only related to these pods and nothing else
	err := pm.kubeClient.Get(context.Background(), client.ObjectKey{
		Name:      registryAuthSecretName,
		Namespace: pm.namespace,
	}, podSecret)
	if err != nil {
		if client.IgnoreNotFound(err) != nil {
			// Error other than "not found" occurred
			return err
		}
		klog.Infof("Secret for private registry pods does not exist and is required. Generating Secret Now")
		dockerConfigBytes, err := os.ReadFile(registryAuthSecretPath)
		if err != nil {
			return err
		}
		// Secret does not exist, create it
		podSecret = &corev1.Secret{
			ObjectMeta: metav1.ObjectMeta{
				Name:      registryAuthSecretName,
				Namespace: pm.namespace,
			},
			Data: map[string][]byte{
				".dockerconfigjson": dockerConfigBytes,
			},
			Type: corev1.SecretTypeDockerConfigJson,
		}
		err = pm.kubeClient.Create(ctx, podSecret)
		if err != nil {
			return err
		}

		klog.Infof("Private registry secret created successfully")
	} else {
		klog.Infof("Private registry secret already exists")
		// use the bytes Data of the user secret and compare it to the data of the pod secret
		dockerConfigBytes, err := os.ReadFile(registryAuthSecretPath)
		if err != nil {
			return err
		}
		// Compare the data of the two secrets
		if string(podSecret.Data[".dockerconfigjson"]) == string(dockerConfigBytes) {
			klog.Infof("The data content of the user given secret matches the private registry secret.")
		} else {
			klog.Infof("The data content of the private registry secret does not match given secret")
			// Patch the secret on the pods with the data from the user secret
			podSecret.Data[".dockerconfigjson"] = dockerConfigBytes
			err = pm.kubeClient.Update(ctx, podSecret)
			if err != nil {
				return err
			}
			klog.Infof("Private registry secret patched successfully.")
		}
	}
	return nil
}

// DockerConfig represents the structure of Docker config.json
type DockerConfig struct {
	Auths map[string]authn.AuthConfig `json:"auths"`
}

// imageDigestAndEntrypoint gets the entrypoint of a container image by looking at its metadata.
func (pm *podManager) imageDigestAndEntrypoint(ctx context.Context, image string) (*digestAndEntrypoint, error) {
	start := time.Now()
	defer func() {
		klog.Infof("getting image metadata for %v took %v", image, time.Since(start))
	}()

	ref, err := name.ParseReference(image)
	if err != nil {
		klog.Errorf("we got an error parsing the ref %v", err)
		return nil, err
	}

	var auth authn.Authenticator
	if pm.enablePrivateRegistries && !strings.HasPrefix(image, defaultRegistry) {
		if err := pm.ensureCustomAuthSecret(ctx, pm.registryAuthSecretPath, pm.registryAuthSecretName); err != nil {
			return nil, err
		}

		auth, err = pm.getCustomAuth(ref, pm.registryAuthSecretPath)
		if err != nil {
			return nil, err
		}
	} else {
		auth, err = authn.DefaultKeychain.Resolve(ref.Context())
		if err != nil {
			klog.Errorf("error resolving default keychain: %v", err)
			return nil, err
		}
	}

	return pm.getImageMetadata(ctx, ref, auth, image)
}

// ensureCustomAuthSecret ensures that, if an image from a custom registry is requested, the appropriate credentials are passed into a secret for function pods to use when pulling. If the secret does not already exist, it is created.
func (pm *podManager) ensureCustomAuthSecret(ctx context.Context, registryAuthSecretPath string, registryAuthSecretName string) error {
	if err := pm.InspectOrCreateSecret(ctx, registryAuthSecretPath, registryAuthSecretName); err != nil {
		return err
	}
	return nil
}

// getCustomAuth reads and parses the custom registry auth file from the mounted secret.
func (pm *podManager) getCustomAuth(ref name.Reference, registryAuthSecretPath string) (authn.Authenticator, error) {
	dockerConfigBytes, err := os.ReadFile(registryAuthSecretPath)
	if err != nil {
		klog.Errorf("error reading authentication file %v", err)
		return nil, err
	}

	var dockerConfig DockerConfig
	if err := json.Unmarshal(dockerConfigBytes, &dockerConfig); err != nil {
		klog.Errorf("error unmarshaling authentication file %v", err)
		return nil, err
	}

	return authn.FromConfig(dockerConfig.Auths[ref.Context().RegistryStr()]), nil
}

// getImageMetadata retrieves the image digest and entrypoint.
func (pm *podManager) getImageMetadata(ctx context.Context, ref name.Reference, auth authn.Authenticator, image string) (*digestAndEntrypoint, error) {
	img, err := pm.getImage(ctx, ref, auth, image)
	if err != nil {
		return nil, err
	}
	hash, err := img.Digest()
	if err != nil {
		return nil, err
	}
	configFile, err := img.ConfigFile()
	if err != nil {
		return nil, err
	}
	// TODO: to handle all scenario, we should follow https://docs.docker.com/engine/reference/builder/#understand-how-cmd-and-entrypoint-interact.
	cfg := configFile.Config
	entrypoint := cfg.Entrypoint
	if len(entrypoint) == 0 {
		entrypoint = cfg.Cmd
	}
	de := &digestAndEntrypoint{
		digest:     hash.Hex,
		entrypoint: entrypoint,
	}
	pm.imageMetadataCache.Store(image, de)
	return de, nil
}

func (pm *podManager) getImage(ctx context.Context, ref name.Reference, auth authn.Authenticator, image string) (containerregistry.Image, error) {
	// if private registries or their appropriate tls configuration are disabled in the config we pull image with default operation otherwise try and use their tls cert's
	if !pm.enablePrivateRegistries || strings.HasPrefix(image, defaultRegistry) || !pm.enablePrivateRegistriesTls {
		return remote.Image(ref, remote.WithAuth(auth), remote.WithContext(ctx))
	}
	tlsFile := "ca.crt"
	// Check if mounted secret location contains CA file.
	if _, err := os.Stat(pm.tlsSecretPath); os.IsNotExist(err) {
		return nil, err
	}
	if _, errCRT := os.Stat(filepath.Join(pm.tlsSecretPath, "ca.crt")); os.IsNotExist(errCRT) {
		if _, errPEM := os.Stat(filepath.Join(pm.tlsSecretPath, "ca.pem")); os.IsNotExist(errPEM) {
			return nil, fmt.Errorf("ca.crt not found: %v, and ca.pem also not found: %v", errCRT, errPEM)
		}
		tlsFile = "ca.pem"
	}
	// Load the custom TLS configuration
	tlsConfig, err := loadTLSConfig(filepath.Join(pm.tlsSecretPath, tlsFile))
	if err != nil {
		return nil, err
	}
	// Create a custom HTTPS transport
	transport := createTransport(tlsConfig)

	// Attempt image pull with given custom TLS cert
	img, tlsErr := remote.Image(ref, remote.WithAuth(auth), remote.WithContext(ctx), remote.WithTransport(transport))
	if tlsErr != nil {
		// Attempt without given custom TLS cert but with default keychain
		klog.Errorf("Pulling image %s with the provided TLS Cert has failed with error %v", image, tlsErr)
		klog.Infof("Attempting image pull with default keychain instead of provided TLS Cert")
		return remote.Image(ref, remote.WithAuth(auth), remote.WithContext(ctx))
	}
	return img, tlsErr
}

func loadTLSConfig(caCertPath string) (*tls.Config, error) {
	// Read the CA certificate file
	caCert, err := os.ReadFile(caCertPath)
	if err != nil {
		return nil, err
	}
	// Append the CA certificate to the system pool
	caCertPool := x509.NewCertPool()
	if !caCertPool.AppendCertsFromPEM(caCert) {
		return nil, fmt.Errorf("failed to append certificates from PEM")
	}
	// Create a tls.Config with the CA pool
	tlsConfig := &tls.Config{
		RootCAs:    caCertPool,
		MinVersion: tls.VersionTLS12,
	}
	return tlsConfig, nil
}

func createTransport(tlsConfig *tls.Config) *http.Transport {
	return &http.Transport{
		TLSClientConfig: tlsConfig,
	}
}

// retrieveOrCreatePod retrieves or creates a pod for an image.
func (pm *podManager) retrieveOrCreatePod(ctx context.Context, image string, ttl time.Duration, useGenerateName bool) (*corev1.Pod, error) {
	var de *digestAndEntrypoint
	var replacePod bool
	var currentPod *corev1.Pod
	var err error
	val, found := pm.imageMetadataCache.Load(image)
	if !found {
		de, err = pm.imageDigestAndEntrypoint(ctx, image)
		if err != nil {
			return nil, fmt.Errorf("unable to get the entrypoint for %v: %w", image, err)
		}
	} else {
		de = val.(*digestAndEntrypoint)
	}

	podId, err := podID(image, de.digest)
	if err != nil {
		return nil, err
	}

	// Try to retrieve the pod. Lookup the pod by label to see if there is a pod that can be reused.
	// Looking it up locally may not work if there are more than one instance of the function runner,
	// since the pod may be created by one the other instance and the current instance is not aware of it.
	// TODO: It's possible to set up a Watch in the fn runner namespace, and always try to maintain a up-to-date local cache.
	podList := &corev1.PodList{}
	podTemplate, templateVersion, err := pm.getBasePodTemplate(ctx)
	if err != nil {
		klog.Errorf("failed to generate a base pod template: %v", err)
		return nil, fmt.Errorf("failed to generate a base pod template: %w", err)
	}
	pm.appendImagePullSecret(image, podTemplate)
	err = pm.kubeClient.List(ctx, podList, client.InNamespace(pm.namespace), client.MatchingLabels(map[string]string{krmFunctionImageLabel: podId}))
	if err != nil {
		klog.Warningf("error when listing pods for %q: %v", image, err)
	}
	if err == nil && len(podList.Items) > 0 {
		// TODO: maybe we should randomly pick one that is no being deleted.
		for _, pod := range podList.Items {
			if pod.DeletionTimestamp == nil {
				if isPodTemplateSameVersion(&pod, templateVersion) {
					klog.Infof("retrieved function evaluator pod %v/%v for %q", pod.Namespace, pod.Name, image)
					return &pod, nil
				} else {
					replacePod = true
					currentPod = &pod
					break
				}
			}
		}
	}

	err = pm.patchNewPodContainer(podTemplate, *de, image)
	if err != nil {
		return nil, fmt.Errorf("unable to apply the pod: %w", err)
	}
	pm.patchNewPodMetadata(podTemplate, ttl, podId, templateVersion)

	// Server-side apply doesn't support name generation. We have to use Create
	// if we need to use name generation.
	if useGenerateName || replacePod {
		podTemplate.GenerateName = podId + "-"
		err = pm.kubeClient.Create(ctx, podTemplate, client.FieldOwner(fieldManagerName))
		if err != nil {
			if currentPod != nil {
				klog.V(4).Infof("Pod Name: %s Pod Status: %v", currentPod.Name, currentPod.Status)
			}
			return nil, fmt.Errorf("unable to apply the pod: %w", err)
		}
		if replacePod {
			err = pm.kubeClient.Delete(ctx, currentPod)
			if err != nil {
				return nil, fmt.Errorf("unable to clean up previous pod: %w", err)
			}
		}
	} else {
		podTemplate.Name = podId
		err = pm.kubeClient.Patch(ctx, podTemplate, client.Apply, client.FieldOwner(fieldManagerName))
		if err != nil {
			return nil, fmt.Errorf("unable to apply the pod: %w", err)
		}
	}

	klog.Infof("created KRM function evaluator pod %v/%v for %q", podTemplate.Namespace, podTemplate.Name, image)
	return podTemplate, nil
}

// Either gets the pod template from configmap, or from an inlined pod template. Also provides the version of the template
func (pm *podManager) getBasePodTemplate(ctx context.Context) (*corev1.Pod, string, error) {
	if pm.functionPodTemplateName != "" {
		podTemplateCm := &corev1.ConfigMap{}

		err := pm.kubeClient.Get(ctx, client.ObjectKey{
			Name:      pm.functionPodTemplateName,
			Namespace: pm.managerNamespace,
		}, podTemplateCm)
		if err != nil {
			klog.Errorf("Could not get Configmap containing function pod template: %s/%s", pm.managerNamespace, pm.functionPodTemplateName)
			return nil, "", err
		}

		podTemplate, ok := podTemplateCm.Data["template"]
		if !ok {
			return nil, "", fmt.Errorf("function pod template with key template does not exist in Configmap %s", pm.functionPodTemplateName)
		}

		decoder := yamlutil.NewYAMLOrJSONDecoder(strings.NewReader(podTemplate), 100)
		var basePodTemplate corev1.Pod
		err = decoder.Decode(&basePodTemplate)

		if err != nil {
			return nil, "", fmt.Errorf("unable to decode function pod template: %w", err)
		}

		return &basePodTemplate, podTemplateCm.ResourceVersion, nil
	} else {

		inlineBasePodTemplate := &corev1.Pod{
			TypeMeta: metav1.TypeMeta{
				APIVersion: "v1",
				Kind:       "Pod",
			},
			ObjectMeta: metav1.ObjectMeta{
				Annotations: map[string]string{
					"cluster-autoscaler.kubernetes.io/safe-to-evict": "true",
				},
			},
			Spec: corev1.PodSpec{
				InitContainers: []corev1.Container{
					{
						Name:  "copy-wrapper-server",
						Image: pm.wrapperServerImage,
						Command: []string{
							"cp",
							"-a",
							"/wrapper-server/.",
							volumeMountPath,
						},
						VolumeMounts: []corev1.VolumeMount{
							{
								Name:      volumeName,
								MountPath: volumeMountPath,
							},
						},
					},
				},
				Containers: []corev1.Container{
					{
						Name:    functionContainerName,
						Image:   "to-be-replaced",
						Command: []string{filepath.Join(volumeMountPath, wrapperServerBin)},
						ReadinessProbe: &corev1.Probe{
							ProbeHandler: corev1.ProbeHandler{
								// TODO: use the k8s native GRPC prober when it has been rolled out in GKE.
								// https://kubernetes.io/docs/tasks/configure-pod-container/configure-liveness-readiness-startup-probes/#define-a-grpc-liveness-probe
								Exec: &corev1.ExecAction{
									Command: []string{
										filepath.Join(volumeMountPath, gRPCProbeBin),
										"-addr", net.JoinHostPort("localhost", defaultWrapperServerPort),
									},
								},
							},
						},
						VolumeMounts: []corev1.VolumeMount{
							{
								Name:      volumeName,
								MountPath: volumeMountPath,
							},
						},
					},
				},
				Volumes: []corev1.Volume{
					{
						Name: volumeName,
						VolumeSource: corev1.VolumeSource{
							EmptyDir: &corev1.EmptyDirVolumeSource{},
						},
					},
				},
			},
		}

		return inlineBasePodTemplate, inlineTemplateVersionv1, nil
	}
}

// retrieveOrCreateService retrieves or creates a Service pointing to the Function PoD
func (pm *podManager) retrieveOrCreateService(ctx context.Context, serviceName string) (client.ObjectKey, error) {

	// Try to retrieve the existing Service, if present
	existingService := &corev1.Service{}
	err := pm.kubeClient.Get(ctx, client.ObjectKey{Namespace: pm.namespace, Name: serviceName}, existingService)

	if err == nil {
		klog.Infof("retrieved function evaluator service %v/%v", existingService.Namespace, existingService.Name)
		return client.ObjectKey{Namespace: existingService.Namespace, Name: existingService.Name}, nil
	}

	// If the service does not exist, generate template and create it
	if errors.IsNotFound(err) {
		serviceTemplate, err := pm.getBaseServiceTemplate(ctx)
		if err != nil {
			return client.ObjectKey{}, err
		}

		serviceTemplate.Namespace = pm.namespace
		serviceTemplate.Name = serviceName
		if serviceTemplate.Labels == nil {
			serviceTemplate.Labels = map[string]string{}
		}
		serviceTemplate.Labels["app.kubernetes.io/name"] = serviceName
		if serviceTemplate.Spec.Selector == nil {
			serviceTemplate.Spec.Selector = map[string]string{}
		}
		// Pod has same Label as Service Name (PodId) for correct mapping
		serviceTemplate.Spec.Selector[krmFunctionImageLabel] = serviceName

		err = pm.kubeClient.Create(ctx, serviceTemplate, client.FieldOwner(fieldManagerName))
		if err != nil {
			klog.Errorf("failed to create service %v/%v: %v", pm.namespace, serviceName, err)
			// Try to retrieve again
			if errors.IsAlreadyExists(err) {
				klog.Infof("service %v/%v already exists - trying to retrieve it", pm.namespace, serviceName)
				err = pm.kubeClient.Get(ctx, client.ObjectKey{Namespace: pm.namespace, Name: serviceName}, existingService)
				if err == nil {
					klog.Infof("retrieved function evaluator service %v/%v", existingService.Namespace, existingService.Name)
					return client.ObjectKey{Namespace: existingService.Namespace, Name: existingService.Name}, nil
				}
			}
			return client.ObjectKey{}, err
		}

		klog.Infof("created frontend service %v for function evaluator pod", serviceName)
		return client.ObjectKeyFromObject(serviceTemplate), nil
	}

	// Return other errors
	klog.Errorf("failed to retrieve service %v/%v: %v", pm.namespace, serviceName, err)
	return client.ObjectKey{}, err
}

func (pm *podManager) getBaseServiceTemplate(ctx context.Context) (*corev1.Service, error) {
	if pm.functionPodTemplateName != "" {
		serviceTemplateCm := &corev1.ConfigMap{}

		err := pm.kubeClient.Get(ctx, client.ObjectKey{
			Name:      pm.functionPodTemplateName,
			Namespace: pm.managerNamespace,
		}, serviceTemplateCm)
		if err != nil {
			klog.Errorf("Could not get ConfigMap containing function service template: %s/%s", pm.managerNamespace, pm.functionPodTemplateName)
			return nil, err
		}

		serviceTemplate, ok := serviceTemplateCm.Data["serviceTemplate"]
		if !ok {
			return nil, fmt.Errorf("function pod service template with key serviceTemplate does not exist in Configmap %s", pm.functionPodTemplateName)
		}

		decoder := yamlutil.NewYAMLOrJSONDecoder(strings.NewReader(serviceTemplate), 100)
		var baseServiceTemplate corev1.Service
		err = decoder.Decode(&baseServiceTemplate)

		if err != nil {
			return nil, fmt.Errorf("unable to decode function service template: %w", err)
		}

		return &baseServiceTemplate, nil
	} else {
		servicePort, _ := strconv.Atoi(defaultWrapperServerPort)
		inlineBaseServiceTemplate := &corev1.Service{
			TypeMeta: metav1.TypeMeta{
				APIVersion: "v1",
				Kind:       "Service",
			},
			ObjectMeta: metav1.ObjectMeta{
				Annotations: map[string]string{
					"internal.kpt.dev/upstream-identifier": "|Service|porch-system|function-runner",
				},
				Labels: map[string]string{
					"app.kubernetes.io/name": "to-be-replaced",
				},
			},
			Spec: corev1.ServiceSpec{
				Selector: map[string]string{
					krmFunctionImageLabel: "to-be-replaced",
				},
				Ports: []corev1.ServicePort{
					{
						Protocol:   corev1.ProtocolTCP,
						Port:       int32(servicePort), // #nosec G115 G109 -- servicePort always in 1–65535
						TargetPort: intstr.FromInt(servicePort),
					},
				},
				Type: corev1.ServiceTypeClusterIP,
			},
		}

		return inlineBaseServiceTemplate, nil
	}
}

func hasImagePullSecret(podTemplate *corev1.Pod, secretName string) bool {
	for _, secret := range podTemplate.Spec.ImagePullSecrets {
		if secret.Name == secretName {
			return true
		}
	}
	return false
}

// if a custom image is requested, append the secret provided to authenticate to the imagePullSecret of the kpt function pod if it does not already exist
func (pm *podManager) appendImagePullSecret(image string, podTemplate *corev1.Pod) {
	if pm.enablePrivateRegistries && !strings.HasPrefix(image, defaultRegistry) {
		if !hasImagePullSecret(podTemplate, pm.registryAuthSecretName) {
			podTemplate.Spec.ImagePullSecrets = append(podTemplate.Spec.ImagePullSecrets, corev1.LocalObjectReference{
				Name: pm.registryAuthSecretName,
			})
		}
	}
}

// Patches the expected port, and the original entrypoint and image of the kpt function into the function container
func (pm *podManager) patchNewPodContainer(pod *corev1.Pod, de digestAndEntrypoint, image string) error {
	var patchedContainer bool
	for i := range pod.Spec.Containers {
		container := &pod.Spec.Containers[i]
		if container.Name == functionContainerName {
			container.Args = append(container.Args,
				"--port", defaultWrapperServerPort,
				"--max-request-body-size", strconv.Itoa(pm.maxGrpcMessageSize),
				"--",
			)
			container.Args = append(container.Args, de.entrypoint...)
			container.Image = image
			patchedContainer = true
		}
	}
	if !patchedContainer {
		return fmt.Errorf("failed to find the %v container in the pod", functionContainerName)
	}
	return nil
}

// Patch labels and annotations so the cache manager can keep track of the pod
func (pm *podManager) patchNewPodMetadata(pod *corev1.Pod, ttl time.Duration, podId, templateVersion string) {
	pod.Namespace = pm.namespace
	annotations := pod.Annotations
	if annotations == nil {
		annotations = make(map[string]string)
	}
	annotations[reclaimAfterAnnotation] = fmt.Sprintf("%v", time.Now().Add(ttl).Unix())
	annotations[templateVersionAnnotation] = templateVersion
	pod.Annotations = annotations

	labels := pod.Labels
	if labels == nil {
		labels = make(map[string]string)
	}
	labels[krmFunctionImageLabel] = podId
	pod.Labels = labels
}

// getServiceUrlOnceEndpointActive retrieves the service full FQDN Url once the backend PoD is
// ready and Endpoint is active.
// Returned URL is in the format <service-name>.<namespace>.svc.cluster.local
func (pm *podManager) getServiceUrlOnceEndpointActive(ctx context.Context, serviceKey client.ObjectKey, podKey client.ObjectKey) (string, error) {
	var service corev1.Service
	var pod corev1.Pod
	//nolint:staticcheck
	var endpoint corev1.Endpoints
	var podReady = false

	if e := wait.PollUntilContextTimeout(ctx, 100*time.Millisecond, pm.podReadyTimeout, true, func(ctx context.Context) (done bool, err error) {
		if !podReady {
			err = pm.kubeClient.Get(ctx, podKey, &pod)
			if err != nil {
				return false, err
			}

			if pod.Status.Phase != "Running" {
				return false, nil
			}

			for _, cond := range pod.Status.Conditions {
				if cond.Type == corev1.PodReady && cond.Status == corev1.ConditionTrue {
					podReady = true
				}
			}
			return false, nil
		}

		podIP := pod.Status.PodIP

		if err := pm.kubeClient.Get(ctx, serviceKey, &service); err != nil {
			return false, err
		}

		// Wait till the service has an active endpoint
		if err := pm.kubeClient.Get(ctx, serviceKey, &endpoint); err != nil {
			return false, err
		}

		if len(endpoint.Subsets) == 0 || len(endpoint.Subsets[0].Addresses) == 0 {
			return false, nil
		}

		// Log warning if service has more than one endpoint; there should be just 1 function pod
		if len(endpoint.Subsets[0].Addresses) != 1 {
			klog.Warningf("Service %s/%s has more than one endpoint: %+v", serviceKey.Namespace, serviceKey.Name, endpoint.Subsets)
		}

		endpointIP := endpoint.Subsets[0].Addresses[0].IP
		if podIP != endpointIP {
			klog.Warningf("pod IP %s does not match service endpoint IP %s", podIP, endpointIP)
			return false, fmt.Errorf("pod IP %s does not match service endpoint IP %s", podIP, endpointIP)
		}

		return true, nil
	}); e != nil {
		return "", fmt.Errorf("error occurred when waiting the pod and service to be ready. If the error is caused by timeout, you may want to examine the pod/service in namespace %q. Error: %w", pm.namespace, e)
	}

	return service.Name + "." + service.Namespace + serviceDnsNameSuffix, nil
}

// patchPodWithUnixTimeAnnotation patches the pod with the new updated TTL annotation.
func patchPodWithUnixTimeAnnotation(cl client.Client, podKey client.ObjectKey, ttl time.Duration) {
	patch := []byte(fmt.Sprintf(`{"metadata":{"annotations":{"%v": "%v"}}}`, reclaimAfterAnnotation, time.Now().Add(ttl).Unix()))
	pod := &corev1.Pod{}
	pod.Namespace = podKey.Namespace
	pod.Name = podKey.Name
	if err := cl.Patch(context.Background(), pod, client.RawPatch(types.MergePatchType, patch)); err != nil {
		klog.Warningf("unable to patch last-use annotation for pod %v/%v: %v", podKey.Namespace, podKey.Name, err)
	}
}

// Returns kpt function name and unique podId to be used as Pod Name
func podID(image, hash string) (string, error) {
	ref, err := name.ParseReference(image)
	if err != nil {
		return "", fmt.Errorf("unable to parse image reference %v: %w", image, err)
	}

	// repoName will be something like gcr.io/kpt-fn/set-namespace
	repoName := ref.Context().Name()
	parts := strings.Split(repoName, "/")
	name := strings.ReplaceAll(parts[len(parts)-1], "_", "-")
	return fmt.Sprintf("%v-%v", name, hash[:8]), nil
}

func isPodTemplateSameVersion(pod *corev1.Pod, templateVersion string) bool {
	currVersion, found := pod.Annotations[templateVersionAnnotation]
	if !found || currVersion != templateVersion {
		return false
	}
	return true
>>>>>>> f21e1b29
}<|MERGE_RESOLUTION|>--- conflicted
+++ resolved
@@ -1,4 +1,4 @@
-// Copyright 2025 The kpt and Nephio Authors
+// Copyright 2022-2025 The kpt and Nephio Authors
 //
 // Licensed under the Apache License, Version 2.0 (the "License");
 // you may not use this file except in compliance with the License.
@@ -234,1111 +234,4 @@
 		klog.Warningf("evaluating %v succeeded, but stderr is: %v", req.Image, string(resp.Log))
 	}
 	return resp, nil
-<<<<<<< HEAD
-=======
-}
-
-// podCacheManager manages the cache of the pods and the corresponding GRPC clients.
-// It also does the garbage collection after pods' TTL.
-// It has 2 receive-only channels: requestCh and podReadyCh.
-// It listens to the requestCh channel and receives clientConnRequest from the
-// GRPC request handlers and add them in the waitlists.
-// It also listens to the podReadyCh channel. If a pod is ready, it notifies the
-// goroutines by sending back the GRPC client by lookup the waitlists mapping.
-
-// Each function pod managed by podCacheManager has a frontend ClusterIP type
-// service added to it to make Porch modules compatible for deployment into a
-// cluster using service mesh like Istio
-// https://github.com/nephio-project/nephio/issues/879
-type podCacheManager struct {
-	gcScanInterval time.Duration
-	podTTL         time.Duration
-
-	// requestCh is a receive-only channel to receive
-	requestCh <-chan *clientConnRequest
-	// podReadyCh is a channel to receive the information when a pod is ready.
-	podReadyCh <-chan *imagePodAndGRPCClient
-
-	// cache is a mapping from image name to <pod + grpc client>.
-	cache map[string]*podAndGRPCClient
-	// waitlists is a mapping from image name to a list of channels that are
-	// waiting for the GRPC client connections.
-	waitlists map[string][]chan<- *clientConnAndError
-
-	podManager *podManager
-}
-
-type clientConnRequest struct {
-	image string
-
-	// grpcConn is a channel that a grpc client should be sent back.
-	grpcClientCh chan<- *clientConnAndError
-}
-
-type clientConnAndError struct {
-	grpcClient *grpc.ClientConn
-	err        error
-}
-
-type podAndGRPCClient struct {
-	grpcClient *grpc.ClientConn
-	pod        client.ObjectKey
-}
-
-type imagePodAndGRPCClient struct {
-	image string
-	*podAndGRPCClient
-	err error
-}
-
-// warmupCache creates the pods and warms up the cache.
-func (pcm *podCacheManager) warmupCache(podCacheConfig string) error {
-	start := time.Now()
-	defer func() {
-		klog.Infof("cache warming is completed and it took %v", time.Since(start))
-	}()
-	content, err := os.ReadFile(podCacheConfig)
-	if err != nil {
-		return err
-	}
-	var podsTTL map[string]string
-	err = yaml.Unmarshal(content, &podsTTL)
-	if err != nil {
-		return err
-	}
-
-	// We precreate the pods (concurrently) to speed it up.
-	forEachConcurrently(podsTTL, func(fnImage string, ttlStr string) {
-		klog.Infof("preloading pod cache for function %v with TTL %v", fnImage, ttlStr)
-
-		ttl, err := time.ParseDuration(ttlStr)
-		if err != nil {
-			klog.Warningf("unable to parse duration from the config file for function %v: %v", fnImage, err)
-			ttl = pcm.podTTL
-		}
-
-		ctx, cancel := context.WithTimeout(context.Background(), time.Minute)
-		defer cancel()
-
-		// We invoke the function with useGenerateName=false so that the pod name is fixed,
-		// since we want to ensure only one pod is created for each function.
-		pcm.podManager.getFuncEvalPodClient(ctx, fnImage, ttl, false)
-		klog.Infof("preloaded pod cache for function %v", fnImage)
-	})
-
-	return nil
-}
-
-// forEachConcurrently runs fn for each entry in the map m, in parallel goroutines.
-// It waits for each to finish before returning.
-func forEachConcurrently(m map[string]string, fn func(k string, v string)) {
-	var wg sync.WaitGroup
-	for k, v := range m {
-		k := k
-		v := v
-
-		wg.Add(1)
-		go func() {
-			defer wg.Done()
-			fn(k, v)
-		}()
-	}
-	// Wait for all the functions to complete.
-	wg.Wait()
-}
-
-// podCacheManager responds to the requestCh and the podReadyCh and does the
-// garbage collection synchronously.
-// We must run this method in one single goroutine. Doing it this way simplify
-// design around concurrency.
-func (pcm *podCacheManager) podCacheManager() {
-	//nolint:staticcheck
-	tick := time.Tick(pcm.gcScanInterval)
-	for {
-		select {
-		case req := <-pcm.requestCh:
-			podAndCl, found := pcm.cache[req.image]
-			if found && podAndCl != nil {
-				// Ensure the pod still exists and is not being deleted before sending the grpc client back to the channel.
-				// We can't simply return grpc client from the cache and let evaluator try to connect to the pod.
-				// If the pod is deleted by others, it will take ~10 seconds for the evaluator to fail.
-				// Wasting 10 second is so much, so we check if the pod still exist first.
-				pod := &corev1.Pod{}
-				err := pcm.podManager.kubeClient.Get(context.Background(), podAndCl.pod, pod)
-				deleteCacheEntry := false
-				if err == nil {
-					// If the cached pod is in Failed state, delete it and evict from cache to trigger a fresh pod.
-					if pod.Status.Phase == corev1.PodFailed {
-						klog.Warningf("pod %v/%v is in Failed state. Deleting and recreating", pod.Namespace, pod.Name)
-						go pcm.deleteFailedPod(pod, req.image)
-						deleteCacheEntry = true
-					}
-
-					// GRPC client is made to Service IP instead of PoD directly, hence target host to be verified
-					// against Service Cluster IP
-
-					// Service name is Image Label set on Pod manifest
-					serviceName := pod.Labels[krmFunctionImageLabel]
-					service := &corev1.Service{}
-					serviceKey := client.ObjectKey{Namespace: pod.Namespace, Name: serviceName}
-					err = pcm.podManager.kubeClient.Get(context.Background(), serviceKey, service)
-					if err != nil {
-						// Service lookup should not fail.
-						// If it does, purge the cached entry and let Pod/Service be created again
-						deleteCacheEntry = true
-					} else {
-						serviceUrl := service.Name + "." + service.Namespace + serviceDnsNameSuffix
-						if pod.DeletionTimestamp == nil && net.JoinHostPort(serviceUrl, defaultWrapperServerPort) == podAndCl.grpcClient.Target() {
-							klog.Infof("reusing the connection to pod %v/%v to evaluate %v", pod.Namespace, pod.Name, req.image)
-							req.grpcClientCh <- &clientConnAndError{grpcClient: podAndCl.grpcClient}
-							go patchPodWithUnixTimeAnnotation(pcm.podManager.kubeClient, podAndCl.pod, pcm.podTTL)
-							break
-						} else {
-							deleteCacheEntry = true
-						}
-					}
-				} else if errors.IsNotFound(err) {
-					deleteCacheEntry = true
-				}
-				// We delete the cache entry if the pod has been deleted or being deleted.
-				if deleteCacheEntry {
-					delete(pcm.cache, req.image)
-				}
-			}
-			_, found = pcm.waitlists[req.image]
-			if !found {
-				pcm.waitlists[req.image] = []chan<- *clientConnAndError{}
-				// We invoke the function with useGenerateName=true to avoid potential name collision, since if pod foo is
-				// being deleted and we can't use the same name.
-				go pcm.podManager.getFuncEvalPodClient(context.Background(), req.image, pcm.podTTL, true)
-			}
-			list := pcm.waitlists[req.image]
-			pcm.waitlists[req.image] = append(list, req.grpcClientCh)
-		case resp := <-pcm.podReadyCh:
-			if resp.err != nil {
-				klog.Warningf("received error from the pod manager: %v", resp.err)
-			} else {
-				pcm.cache[resp.image] = resp.podAndGRPCClient
-			}
-			// notify all the goroutines that are waiting for the GRPC client.
-			channels := pcm.waitlists[resp.image]
-			delete(pcm.waitlists, resp.image)
-			for i := range channels {
-				cce := &clientConnAndError{err: resp.err}
-				if resp.podAndGRPCClient != nil {
-					cce.grpcClient = resp.grpcClient
-				}
-				// The channel has one buffer size, nothing will be blocking.
-				channels[i] <- cce
-			}
-		case <-tick:
-			// synchronous GC
-			pcm.garbageCollector()
-		}
-	}
-}
-
-// handleFailedPod checks if a pod is in Failed state and deletes it along with evicting it from the cache.
-func (pcm *podCacheManager) handleFailedPod(pod *corev1.Pod) bool {
-	if pod.Status.Phase != corev1.PodFailed {
-		return false
-	}
-
-	image := pod.Spec.Containers[0].Image
-	klog.Warningf("Found failed pod %v/%v, deleting immediately", pod.Namespace, pod.Name)
-	go pcm.deleteFailedPod(pod, image)
-
-	if cached, ok := pcm.cache[image]; ok && cached.pod.Name == pod.Name {
-		delete(pcm.cache, image)
-		klog.Infof("Evicted failed pod %v/%v from cache", pod.Namespace, pod.Name)
-	}
-
-	return true
-}
-
-// TODO: We can use Watch + periodically reconciliation to manage the pods,
-// the pod evaluator will become a controller.
-func (pcm *podCacheManager) garbageCollector() {
-	var err error
-	podList := &corev1.PodList{}
-	err = pcm.podManager.kubeClient.List(context.Background(), podList, client.InNamespace(pcm.podManager.namespace), client.HasLabels{krmFunctionImageLabel})
-	if err != nil {
-		klog.Warningf("unable to list pods in namespace %v: %v", pcm.podManager.namespace, err)
-		return
-	}
-	for i, pod := range podList.Items {
-		// Immediately delete and evict any pod found in Failed state, regardless of TTL expiry.
-		if pcm.handleFailedPod(&pod) {
-			continue
-		}
-		// If a pod is being deleted, skip it.
-		if pod.DeletionTimestamp != nil {
-			continue
-		}
-		reclaimAfterStr, found := pod.Annotations[reclaimAfterAnnotation]
-		// If a pod doesn't have a last-use annotation, we patch it. This should not happen, but if it happens,
-		// we give another TTL before deleting it.
-		if !found {
-			go patchPodWithUnixTimeAnnotation(pcm.podManager.kubeClient, client.ObjectKeyFromObject(&pod), pcm.podTTL)
-			continue
-		} else {
-			reclaimAfter, err := strconv.ParseInt(reclaimAfterStr, 10, 64)
-			// If the annotation is ill-formatted, we patch it with the current time and will try to GC it later.
-			// This should not happen, but if it happens, we give another TTL before deleting it.
-			if err != nil {
-				klog.Warningf("unable to convert the Unix time string to int64: %v", err)
-				go patchPodWithUnixTimeAnnotation(pcm.podManager.kubeClient, client.ObjectKeyFromObject(&pod), pcm.podTTL)
-				continue
-			}
-			// If the current time is after the reclaim-later annotation in the pod, we delete the pod and remove the corresponding cache entry.
-			if time.Now().After(time.Unix(reclaimAfter, 0)) {
-				var serviceIP string
-
-				// Service name is Image Label set on Pod manifest
-				serviceName := pod.Labels[krmFunctionImageLabel]
-				service := &corev1.Service{}
-				serviceKey := client.ObjectKey{Namespace: pod.Namespace, Name: serviceName}
-				err = pcm.podManager.kubeClient.Get(context.Background(), serviceKey, service)
-				if err != nil {
-					klog.Warningf("unable to find expected service %s namespace %s: %v", serviceName, pod.Namespace, err)
-				} else {
-					serviceIP = service.Spec.ClusterIP
-					klog.Infof("Found service named %s with Cluster IP %s", serviceName, serviceIP)
-				}
-
-				go func(po corev1.Pod, svc corev1.Service) {
-					klog.Infof("deleting pod %v/%v", po.Namespace, po.Name)
-					err := pcm.podManager.kubeClient.Delete(context.Background(), &po)
-					if err != nil {
-						klog.Warningf("unable to delete pod %v/%v: %v", po.Namespace, po.Name, err)
-					}
-
-					klog.Infof("deleting service %v/%v", svc.Namespace, svc.Name)
-					err = pcm.podManager.kubeClient.Delete(context.Background(), &svc)
-					if err != nil {
-						klog.Warningf("unable to delete service %v/%v: %v", svc.Namespace, svc.Name, err)
-					}
-				}(podList.Items[i], *service)
-
-				image := pod.Spec.Containers[0].Image
-				podAndCl, found := pcm.cache[image]
-				if found {
-					target, _, err := net.SplitHostPort(podAndCl.grpcClient.Target())
-					// Service IP should match the Grcp Client target IP for image in cache; log warning if different
-					if err == nil && serviceIP != "" && target != serviceIP {
-						klog.Warningf("IP of Service %s/%s [%s] does not match the IP of GRPC client [%s] cached for Pod %s/%s",
-							pod.Namespace, serviceName, serviceIP, pod.Namespace, pod.Name, target)
-					}
-
-					// We delete the cache entry anyway
-					delete(pcm.cache, image)
-				}
-			}
-		}
-	}
-}
-
-func deletePodWithContext(kubeClient client.Client, pod *corev1.Pod) error {
-	return kubeClient.Delete(context.Background(), pod)
-}
-
-func isCurrentCachedPod(pcm *podCacheManager, image string, pod *corev1.Pod) bool {
-	cached, ok := pcm.cache[image]
-	return ok && cached.pod.Name == pod.Name
-}
-
-// deleteFailedPod deletes a failed pod and removes it from cache if it is still the current pod.
-func (pcm *podCacheManager) deleteFailedPod(pod *corev1.Pod, image string) {
-	err := deletePodWithContext(pcm.podManager.kubeClient, pod)
-	if err != nil {
-		klog.Warningf("Failed to delete failed pod %v/%v: %v", pod.Namespace, pod.Name, err)
-		return
-	}
-
-	if isCurrentCachedPod(pcm, image, pod) {
-		delete(pcm.cache, image)
-		klog.Infof("Evicted pod from cache for image %v", image)
-	}
-}
-
-// podManager is responsible for:
-// - creating a pod
-// - retrieving an existing pod
-// - waiting for the pod to be running and ready
-// - caching the metadata (e.g. entrypoint) for the image.
-type podManager struct {
-	// kubeClient is the kubernetes client
-	kubeClient client.Client
-	// namespace holds the namespace where the executors run
-	namespace string
-
-	//Namespace where the function-runner is running
-	managerNamespace string
-
-	// wrapperServerImage is the image name of the wrapper server
-	wrapperServerImage string
-
-	// podReadyCh is a channel to receive requests to get GRPC client from each function evaluation request handler.
-	podReadyCh chan<- *imagePodAndGRPCClient
-
-	// imageMetadataCache is a cache of image name to digestAndEntrypoint.
-	// Only podManager is allowed to touch this cache.
-	// Its underlying type is map[string]*digestAndEntrypoint.
-	imageMetadataCache sync.Map
-
-	// podReadyTimeout is the timeout podManager will wait for the pod to be ready before reporting an error
-	podReadyTimeout time.Duration
-
-	// The name of the configmap in the same namespace as the function-runner is running.
-	// It should contain a pod manifest yaml in .data.template and frontend service
-	// manifest yaml in .data.serviceTemplate
-	// The pod manifest is expected to set up wrapper-server as the entrypoint
-	// of the main container, which must be called "function".
-	// Pod manager will replace the image
-	functionPodTemplateName string
-
-	// The maximum size of grpc messages sent to KRM function evaluator pods
-	maxGrpcMessageSize int
-
-	// If true enables the use of private registries and their authentication
-	enablePrivateRegistries bool
-	// The path of the secret used for authenticating to custom registries
-	registryAuthSecretPath string
-	// The name of the secret used for authenticating to custom registries
-	registryAuthSecretName string
-	// If enabled, will prioritize use of user provided TLS secret when accessing registries
-	enablePrivateRegistriesTls bool
-	// The path of the secret used in tls configuration
-	tlsSecretPath string
-}
-
-type digestAndEntrypoint struct {
-	// digest is a hex string
-	digest string
-	// entrypoint is the entrypoint of the image
-	entrypoint []string
-}
-
-// getFuncEvalPodClient ensures there is a pod running and ready for the image.
-// It will send it to the podReadyCh channel when the pod is ready. ttl is the
-// time-to-live period for the pod. If useGenerateName is false, it will try to
-// create a pod with a fixed name. Otherwise, it will create a pod and let the
-// apiserver to generate the name from a template.
-func (pm *podManager) getFuncEvalPodClient(ctx context.Context, image string, ttl time.Duration, useGenerateName bool) {
-	c, err := func() (*podAndGRPCClient, error) {
-		podTemplate, err := pm.retrieveOrCreatePod(ctx, image, ttl, useGenerateName)
-		if err != nil {
-			return nil, err
-		}
-
-		// Service name is Image Label set on Pod manifest
-		serviceName := podTemplate.Labels[krmFunctionImageLabel]
-		podKey := client.ObjectKeyFromObject(podTemplate)
-
-		serviceKey, err := pm.retrieveOrCreateService(ctx, serviceName)
-		if err != nil {
-			return nil, err
-		}
-
-		serviceUrl, err := pm.getServiceUrlOnceEndpointActive(ctx, serviceKey, podKey)
-		if err != nil {
-			return nil, err
-		}
-
-		if serviceUrl == "" {
-			return nil, fmt.Errorf("service %s/%s does not have valid Url", serviceKey.Namespace, serviceKey.Name)
-		}
-
-		address := net.JoinHostPort(serviceUrl, defaultWrapperServerPort)
-		cc, err := grpc.NewClient(address,
-			grpc.WithTransportCredentials(insecure.NewCredentials()),
-			grpc.WithDefaultCallOptions(
-				grpc.MaxCallRecvMsgSize(pm.maxGrpcMessageSize),
-				grpc.MaxCallSendMsgSize(pm.maxGrpcMessageSize),
-				grpc.WaitForReady(true),
-			),
-		)
-		if err != nil {
-			return nil, fmt.Errorf("failed to dial grpc function evaluator on %q for pod %s/%s: %w", address, podKey.Namespace, podKey.Name, err)
-		}
-		return &podAndGRPCClient{
-			pod:        podKey,
-			grpcClient: cc,
-		}, err
-	}()
-	pm.podReadyCh <- &imagePodAndGRPCClient{
-		image:            image,
-		podAndGRPCClient: c,
-		err:              err,
-	}
-}
-
-func (pm *podManager) InspectOrCreateSecret(ctx context.Context, registryAuthSecretPath string, registryAuthSecretName string) error {
-	podSecret := &corev1.Secret{}
-	// using pod manager client since this secret is only related to these pods and nothing else
-	err := pm.kubeClient.Get(context.Background(), client.ObjectKey{
-		Name:      registryAuthSecretName,
-		Namespace: pm.namespace,
-	}, podSecret)
-	if err != nil {
-		if client.IgnoreNotFound(err) != nil {
-			// Error other than "not found" occurred
-			return err
-		}
-		klog.Infof("Secret for private registry pods does not exist and is required. Generating Secret Now")
-		dockerConfigBytes, err := os.ReadFile(registryAuthSecretPath)
-		if err != nil {
-			return err
-		}
-		// Secret does not exist, create it
-		podSecret = &corev1.Secret{
-			ObjectMeta: metav1.ObjectMeta{
-				Name:      registryAuthSecretName,
-				Namespace: pm.namespace,
-			},
-			Data: map[string][]byte{
-				".dockerconfigjson": dockerConfigBytes,
-			},
-			Type: corev1.SecretTypeDockerConfigJson,
-		}
-		err = pm.kubeClient.Create(ctx, podSecret)
-		if err != nil {
-			return err
-		}
-
-		klog.Infof("Private registry secret created successfully")
-	} else {
-		klog.Infof("Private registry secret already exists")
-		// use the bytes Data of the user secret and compare it to the data of the pod secret
-		dockerConfigBytes, err := os.ReadFile(registryAuthSecretPath)
-		if err != nil {
-			return err
-		}
-		// Compare the data of the two secrets
-		if string(podSecret.Data[".dockerconfigjson"]) == string(dockerConfigBytes) {
-			klog.Infof("The data content of the user given secret matches the private registry secret.")
-		} else {
-			klog.Infof("The data content of the private registry secret does not match given secret")
-			// Patch the secret on the pods with the data from the user secret
-			podSecret.Data[".dockerconfigjson"] = dockerConfigBytes
-			err = pm.kubeClient.Update(ctx, podSecret)
-			if err != nil {
-				return err
-			}
-			klog.Infof("Private registry secret patched successfully.")
-		}
-	}
-	return nil
-}
-
-// DockerConfig represents the structure of Docker config.json
-type DockerConfig struct {
-	Auths map[string]authn.AuthConfig `json:"auths"`
-}
-
-// imageDigestAndEntrypoint gets the entrypoint of a container image by looking at its metadata.
-func (pm *podManager) imageDigestAndEntrypoint(ctx context.Context, image string) (*digestAndEntrypoint, error) {
-	start := time.Now()
-	defer func() {
-		klog.Infof("getting image metadata for %v took %v", image, time.Since(start))
-	}()
-
-	ref, err := name.ParseReference(image)
-	if err != nil {
-		klog.Errorf("we got an error parsing the ref %v", err)
-		return nil, err
-	}
-
-	var auth authn.Authenticator
-	if pm.enablePrivateRegistries && !strings.HasPrefix(image, defaultRegistry) {
-		if err := pm.ensureCustomAuthSecret(ctx, pm.registryAuthSecretPath, pm.registryAuthSecretName); err != nil {
-			return nil, err
-		}
-
-		auth, err = pm.getCustomAuth(ref, pm.registryAuthSecretPath)
-		if err != nil {
-			return nil, err
-		}
-	} else {
-		auth, err = authn.DefaultKeychain.Resolve(ref.Context())
-		if err != nil {
-			klog.Errorf("error resolving default keychain: %v", err)
-			return nil, err
-		}
-	}
-
-	return pm.getImageMetadata(ctx, ref, auth, image)
-}
-
-// ensureCustomAuthSecret ensures that, if an image from a custom registry is requested, the appropriate credentials are passed into a secret for function pods to use when pulling. If the secret does not already exist, it is created.
-func (pm *podManager) ensureCustomAuthSecret(ctx context.Context, registryAuthSecretPath string, registryAuthSecretName string) error {
-	if err := pm.InspectOrCreateSecret(ctx, registryAuthSecretPath, registryAuthSecretName); err != nil {
-		return err
-	}
-	return nil
-}
-
-// getCustomAuth reads and parses the custom registry auth file from the mounted secret.
-func (pm *podManager) getCustomAuth(ref name.Reference, registryAuthSecretPath string) (authn.Authenticator, error) {
-	dockerConfigBytes, err := os.ReadFile(registryAuthSecretPath)
-	if err != nil {
-		klog.Errorf("error reading authentication file %v", err)
-		return nil, err
-	}
-
-	var dockerConfig DockerConfig
-	if err := json.Unmarshal(dockerConfigBytes, &dockerConfig); err != nil {
-		klog.Errorf("error unmarshaling authentication file %v", err)
-		return nil, err
-	}
-
-	return authn.FromConfig(dockerConfig.Auths[ref.Context().RegistryStr()]), nil
-}
-
-// getImageMetadata retrieves the image digest and entrypoint.
-func (pm *podManager) getImageMetadata(ctx context.Context, ref name.Reference, auth authn.Authenticator, image string) (*digestAndEntrypoint, error) {
-	img, err := pm.getImage(ctx, ref, auth, image)
-	if err != nil {
-		return nil, err
-	}
-	hash, err := img.Digest()
-	if err != nil {
-		return nil, err
-	}
-	configFile, err := img.ConfigFile()
-	if err != nil {
-		return nil, err
-	}
-	// TODO: to handle all scenario, we should follow https://docs.docker.com/engine/reference/builder/#understand-how-cmd-and-entrypoint-interact.
-	cfg := configFile.Config
-	entrypoint := cfg.Entrypoint
-	if len(entrypoint) == 0 {
-		entrypoint = cfg.Cmd
-	}
-	de := &digestAndEntrypoint{
-		digest:     hash.Hex,
-		entrypoint: entrypoint,
-	}
-	pm.imageMetadataCache.Store(image, de)
-	return de, nil
-}
-
-func (pm *podManager) getImage(ctx context.Context, ref name.Reference, auth authn.Authenticator, image string) (containerregistry.Image, error) {
-	// if private registries or their appropriate tls configuration are disabled in the config we pull image with default operation otherwise try and use their tls cert's
-	if !pm.enablePrivateRegistries || strings.HasPrefix(image, defaultRegistry) || !pm.enablePrivateRegistriesTls {
-		return remote.Image(ref, remote.WithAuth(auth), remote.WithContext(ctx))
-	}
-	tlsFile := "ca.crt"
-	// Check if mounted secret location contains CA file.
-	if _, err := os.Stat(pm.tlsSecretPath); os.IsNotExist(err) {
-		return nil, err
-	}
-	if _, errCRT := os.Stat(filepath.Join(pm.tlsSecretPath, "ca.crt")); os.IsNotExist(errCRT) {
-		if _, errPEM := os.Stat(filepath.Join(pm.tlsSecretPath, "ca.pem")); os.IsNotExist(errPEM) {
-			return nil, fmt.Errorf("ca.crt not found: %v, and ca.pem also not found: %v", errCRT, errPEM)
-		}
-		tlsFile = "ca.pem"
-	}
-	// Load the custom TLS configuration
-	tlsConfig, err := loadTLSConfig(filepath.Join(pm.tlsSecretPath, tlsFile))
-	if err != nil {
-		return nil, err
-	}
-	// Create a custom HTTPS transport
-	transport := createTransport(tlsConfig)
-
-	// Attempt image pull with given custom TLS cert
-	img, tlsErr := remote.Image(ref, remote.WithAuth(auth), remote.WithContext(ctx), remote.WithTransport(transport))
-	if tlsErr != nil {
-		// Attempt without given custom TLS cert but with default keychain
-		klog.Errorf("Pulling image %s with the provided TLS Cert has failed with error %v", image, tlsErr)
-		klog.Infof("Attempting image pull with default keychain instead of provided TLS Cert")
-		return remote.Image(ref, remote.WithAuth(auth), remote.WithContext(ctx))
-	}
-	return img, tlsErr
-}
-
-func loadTLSConfig(caCertPath string) (*tls.Config, error) {
-	// Read the CA certificate file
-	caCert, err := os.ReadFile(caCertPath)
-	if err != nil {
-		return nil, err
-	}
-	// Append the CA certificate to the system pool
-	caCertPool := x509.NewCertPool()
-	if !caCertPool.AppendCertsFromPEM(caCert) {
-		return nil, fmt.Errorf("failed to append certificates from PEM")
-	}
-	// Create a tls.Config with the CA pool
-	tlsConfig := &tls.Config{
-		RootCAs:    caCertPool,
-		MinVersion: tls.VersionTLS12,
-	}
-	return tlsConfig, nil
-}
-
-func createTransport(tlsConfig *tls.Config) *http.Transport {
-	return &http.Transport{
-		TLSClientConfig: tlsConfig,
-	}
-}
-
-// retrieveOrCreatePod retrieves or creates a pod for an image.
-func (pm *podManager) retrieveOrCreatePod(ctx context.Context, image string, ttl time.Duration, useGenerateName bool) (*corev1.Pod, error) {
-	var de *digestAndEntrypoint
-	var replacePod bool
-	var currentPod *corev1.Pod
-	var err error
-	val, found := pm.imageMetadataCache.Load(image)
-	if !found {
-		de, err = pm.imageDigestAndEntrypoint(ctx, image)
-		if err != nil {
-			return nil, fmt.Errorf("unable to get the entrypoint for %v: %w", image, err)
-		}
-	} else {
-		de = val.(*digestAndEntrypoint)
-	}
-
-	podId, err := podID(image, de.digest)
-	if err != nil {
-		return nil, err
-	}
-
-	// Try to retrieve the pod. Lookup the pod by label to see if there is a pod that can be reused.
-	// Looking it up locally may not work if there are more than one instance of the function runner,
-	// since the pod may be created by one the other instance and the current instance is not aware of it.
-	// TODO: It's possible to set up a Watch in the fn runner namespace, and always try to maintain a up-to-date local cache.
-	podList := &corev1.PodList{}
-	podTemplate, templateVersion, err := pm.getBasePodTemplate(ctx)
-	if err != nil {
-		klog.Errorf("failed to generate a base pod template: %v", err)
-		return nil, fmt.Errorf("failed to generate a base pod template: %w", err)
-	}
-	pm.appendImagePullSecret(image, podTemplate)
-	err = pm.kubeClient.List(ctx, podList, client.InNamespace(pm.namespace), client.MatchingLabels(map[string]string{krmFunctionImageLabel: podId}))
-	if err != nil {
-		klog.Warningf("error when listing pods for %q: %v", image, err)
-	}
-	if err == nil && len(podList.Items) > 0 {
-		// TODO: maybe we should randomly pick one that is no being deleted.
-		for _, pod := range podList.Items {
-			if pod.DeletionTimestamp == nil {
-				if isPodTemplateSameVersion(&pod, templateVersion) {
-					klog.Infof("retrieved function evaluator pod %v/%v for %q", pod.Namespace, pod.Name, image)
-					return &pod, nil
-				} else {
-					replacePod = true
-					currentPod = &pod
-					break
-				}
-			}
-		}
-	}
-
-	err = pm.patchNewPodContainer(podTemplate, *de, image)
-	if err != nil {
-		return nil, fmt.Errorf("unable to apply the pod: %w", err)
-	}
-	pm.patchNewPodMetadata(podTemplate, ttl, podId, templateVersion)
-
-	// Server-side apply doesn't support name generation. We have to use Create
-	// if we need to use name generation.
-	if useGenerateName || replacePod {
-		podTemplate.GenerateName = podId + "-"
-		err = pm.kubeClient.Create(ctx, podTemplate, client.FieldOwner(fieldManagerName))
-		if err != nil {
-			if currentPod != nil {
-				klog.V(4).Infof("Pod Name: %s Pod Status: %v", currentPod.Name, currentPod.Status)
-			}
-			return nil, fmt.Errorf("unable to apply the pod: %w", err)
-		}
-		if replacePod {
-			err = pm.kubeClient.Delete(ctx, currentPod)
-			if err != nil {
-				return nil, fmt.Errorf("unable to clean up previous pod: %w", err)
-			}
-		}
-	} else {
-		podTemplate.Name = podId
-		err = pm.kubeClient.Patch(ctx, podTemplate, client.Apply, client.FieldOwner(fieldManagerName))
-		if err != nil {
-			return nil, fmt.Errorf("unable to apply the pod: %w", err)
-		}
-	}
-
-	klog.Infof("created KRM function evaluator pod %v/%v for %q", podTemplate.Namespace, podTemplate.Name, image)
-	return podTemplate, nil
-}
-
-// Either gets the pod template from configmap, or from an inlined pod template. Also provides the version of the template
-func (pm *podManager) getBasePodTemplate(ctx context.Context) (*corev1.Pod, string, error) {
-	if pm.functionPodTemplateName != "" {
-		podTemplateCm := &corev1.ConfigMap{}
-
-		err := pm.kubeClient.Get(ctx, client.ObjectKey{
-			Name:      pm.functionPodTemplateName,
-			Namespace: pm.managerNamespace,
-		}, podTemplateCm)
-		if err != nil {
-			klog.Errorf("Could not get Configmap containing function pod template: %s/%s", pm.managerNamespace, pm.functionPodTemplateName)
-			return nil, "", err
-		}
-
-		podTemplate, ok := podTemplateCm.Data["template"]
-		if !ok {
-			return nil, "", fmt.Errorf("function pod template with key template does not exist in Configmap %s", pm.functionPodTemplateName)
-		}
-
-		decoder := yamlutil.NewYAMLOrJSONDecoder(strings.NewReader(podTemplate), 100)
-		var basePodTemplate corev1.Pod
-		err = decoder.Decode(&basePodTemplate)
-
-		if err != nil {
-			return nil, "", fmt.Errorf("unable to decode function pod template: %w", err)
-		}
-
-		return &basePodTemplate, podTemplateCm.ResourceVersion, nil
-	} else {
-
-		inlineBasePodTemplate := &corev1.Pod{
-			TypeMeta: metav1.TypeMeta{
-				APIVersion: "v1",
-				Kind:       "Pod",
-			},
-			ObjectMeta: metav1.ObjectMeta{
-				Annotations: map[string]string{
-					"cluster-autoscaler.kubernetes.io/safe-to-evict": "true",
-				},
-			},
-			Spec: corev1.PodSpec{
-				InitContainers: []corev1.Container{
-					{
-						Name:  "copy-wrapper-server",
-						Image: pm.wrapperServerImage,
-						Command: []string{
-							"cp",
-							"-a",
-							"/wrapper-server/.",
-							volumeMountPath,
-						},
-						VolumeMounts: []corev1.VolumeMount{
-							{
-								Name:      volumeName,
-								MountPath: volumeMountPath,
-							},
-						},
-					},
-				},
-				Containers: []corev1.Container{
-					{
-						Name:    functionContainerName,
-						Image:   "to-be-replaced",
-						Command: []string{filepath.Join(volumeMountPath, wrapperServerBin)},
-						ReadinessProbe: &corev1.Probe{
-							ProbeHandler: corev1.ProbeHandler{
-								// TODO: use the k8s native GRPC prober when it has been rolled out in GKE.
-								// https://kubernetes.io/docs/tasks/configure-pod-container/configure-liveness-readiness-startup-probes/#define-a-grpc-liveness-probe
-								Exec: &corev1.ExecAction{
-									Command: []string{
-										filepath.Join(volumeMountPath, gRPCProbeBin),
-										"-addr", net.JoinHostPort("localhost", defaultWrapperServerPort),
-									},
-								},
-							},
-						},
-						VolumeMounts: []corev1.VolumeMount{
-							{
-								Name:      volumeName,
-								MountPath: volumeMountPath,
-							},
-						},
-					},
-				},
-				Volumes: []corev1.Volume{
-					{
-						Name: volumeName,
-						VolumeSource: corev1.VolumeSource{
-							EmptyDir: &corev1.EmptyDirVolumeSource{},
-						},
-					},
-				},
-			},
-		}
-
-		return inlineBasePodTemplate, inlineTemplateVersionv1, nil
-	}
-}
-
-// retrieveOrCreateService retrieves or creates a Service pointing to the Function PoD
-func (pm *podManager) retrieveOrCreateService(ctx context.Context, serviceName string) (client.ObjectKey, error) {
-
-	// Try to retrieve the existing Service, if present
-	existingService := &corev1.Service{}
-	err := pm.kubeClient.Get(ctx, client.ObjectKey{Namespace: pm.namespace, Name: serviceName}, existingService)
-
-	if err == nil {
-		klog.Infof("retrieved function evaluator service %v/%v", existingService.Namespace, existingService.Name)
-		return client.ObjectKey{Namespace: existingService.Namespace, Name: existingService.Name}, nil
-	}
-
-	// If the service does not exist, generate template and create it
-	if errors.IsNotFound(err) {
-		serviceTemplate, err := pm.getBaseServiceTemplate(ctx)
-		if err != nil {
-			return client.ObjectKey{}, err
-		}
-
-		serviceTemplate.Namespace = pm.namespace
-		serviceTemplate.Name = serviceName
-		if serviceTemplate.Labels == nil {
-			serviceTemplate.Labels = map[string]string{}
-		}
-		serviceTemplate.Labels["app.kubernetes.io/name"] = serviceName
-		if serviceTemplate.Spec.Selector == nil {
-			serviceTemplate.Spec.Selector = map[string]string{}
-		}
-		// Pod has same Label as Service Name (PodId) for correct mapping
-		serviceTemplate.Spec.Selector[krmFunctionImageLabel] = serviceName
-
-		err = pm.kubeClient.Create(ctx, serviceTemplate, client.FieldOwner(fieldManagerName))
-		if err != nil {
-			klog.Errorf("failed to create service %v/%v: %v", pm.namespace, serviceName, err)
-			// Try to retrieve again
-			if errors.IsAlreadyExists(err) {
-				klog.Infof("service %v/%v already exists - trying to retrieve it", pm.namespace, serviceName)
-				err = pm.kubeClient.Get(ctx, client.ObjectKey{Namespace: pm.namespace, Name: serviceName}, existingService)
-				if err == nil {
-					klog.Infof("retrieved function evaluator service %v/%v", existingService.Namespace, existingService.Name)
-					return client.ObjectKey{Namespace: existingService.Namespace, Name: existingService.Name}, nil
-				}
-			}
-			return client.ObjectKey{}, err
-		}
-
-		klog.Infof("created frontend service %v for function evaluator pod", serviceName)
-		return client.ObjectKeyFromObject(serviceTemplate), nil
-	}
-
-	// Return other errors
-	klog.Errorf("failed to retrieve service %v/%v: %v", pm.namespace, serviceName, err)
-	return client.ObjectKey{}, err
-}
-
-func (pm *podManager) getBaseServiceTemplate(ctx context.Context) (*corev1.Service, error) {
-	if pm.functionPodTemplateName != "" {
-		serviceTemplateCm := &corev1.ConfigMap{}
-
-		err := pm.kubeClient.Get(ctx, client.ObjectKey{
-			Name:      pm.functionPodTemplateName,
-			Namespace: pm.managerNamespace,
-		}, serviceTemplateCm)
-		if err != nil {
-			klog.Errorf("Could not get ConfigMap containing function service template: %s/%s", pm.managerNamespace, pm.functionPodTemplateName)
-			return nil, err
-		}
-
-		serviceTemplate, ok := serviceTemplateCm.Data["serviceTemplate"]
-		if !ok {
-			return nil, fmt.Errorf("function pod service template with key serviceTemplate does not exist in Configmap %s", pm.functionPodTemplateName)
-		}
-
-		decoder := yamlutil.NewYAMLOrJSONDecoder(strings.NewReader(serviceTemplate), 100)
-		var baseServiceTemplate corev1.Service
-		err = decoder.Decode(&baseServiceTemplate)
-
-		if err != nil {
-			return nil, fmt.Errorf("unable to decode function service template: %w", err)
-		}
-
-		return &baseServiceTemplate, nil
-	} else {
-		servicePort, _ := strconv.Atoi(defaultWrapperServerPort)
-		inlineBaseServiceTemplate := &corev1.Service{
-			TypeMeta: metav1.TypeMeta{
-				APIVersion: "v1",
-				Kind:       "Service",
-			},
-			ObjectMeta: metav1.ObjectMeta{
-				Annotations: map[string]string{
-					"internal.kpt.dev/upstream-identifier": "|Service|porch-system|function-runner",
-				},
-				Labels: map[string]string{
-					"app.kubernetes.io/name": "to-be-replaced",
-				},
-			},
-			Spec: corev1.ServiceSpec{
-				Selector: map[string]string{
-					krmFunctionImageLabel: "to-be-replaced",
-				},
-				Ports: []corev1.ServicePort{
-					{
-						Protocol:   corev1.ProtocolTCP,
-						Port:       int32(servicePort), // #nosec G115 G109 -- servicePort always in 1–65535
-						TargetPort: intstr.FromInt(servicePort),
-					},
-				},
-				Type: corev1.ServiceTypeClusterIP,
-			},
-		}
-
-		return inlineBaseServiceTemplate, nil
-	}
-}
-
-func hasImagePullSecret(podTemplate *corev1.Pod, secretName string) bool {
-	for _, secret := range podTemplate.Spec.ImagePullSecrets {
-		if secret.Name == secretName {
-			return true
-		}
-	}
-	return false
-}
-
-// if a custom image is requested, append the secret provided to authenticate to the imagePullSecret of the kpt function pod if it does not already exist
-func (pm *podManager) appendImagePullSecret(image string, podTemplate *corev1.Pod) {
-	if pm.enablePrivateRegistries && !strings.HasPrefix(image, defaultRegistry) {
-		if !hasImagePullSecret(podTemplate, pm.registryAuthSecretName) {
-			podTemplate.Spec.ImagePullSecrets = append(podTemplate.Spec.ImagePullSecrets, corev1.LocalObjectReference{
-				Name: pm.registryAuthSecretName,
-			})
-		}
-	}
-}
-
-// Patches the expected port, and the original entrypoint and image of the kpt function into the function container
-func (pm *podManager) patchNewPodContainer(pod *corev1.Pod, de digestAndEntrypoint, image string) error {
-	var patchedContainer bool
-	for i := range pod.Spec.Containers {
-		container := &pod.Spec.Containers[i]
-		if container.Name == functionContainerName {
-			container.Args = append(container.Args,
-				"--port", defaultWrapperServerPort,
-				"--max-request-body-size", strconv.Itoa(pm.maxGrpcMessageSize),
-				"--",
-			)
-			container.Args = append(container.Args, de.entrypoint...)
-			container.Image = image
-			patchedContainer = true
-		}
-	}
-	if !patchedContainer {
-		return fmt.Errorf("failed to find the %v container in the pod", functionContainerName)
-	}
-	return nil
-}
-
-// Patch labels and annotations so the cache manager can keep track of the pod
-func (pm *podManager) patchNewPodMetadata(pod *corev1.Pod, ttl time.Duration, podId, templateVersion string) {
-	pod.Namespace = pm.namespace
-	annotations := pod.Annotations
-	if annotations == nil {
-		annotations = make(map[string]string)
-	}
-	annotations[reclaimAfterAnnotation] = fmt.Sprintf("%v", time.Now().Add(ttl).Unix())
-	annotations[templateVersionAnnotation] = templateVersion
-	pod.Annotations = annotations
-
-	labels := pod.Labels
-	if labels == nil {
-		labels = make(map[string]string)
-	}
-	labels[krmFunctionImageLabel] = podId
-	pod.Labels = labels
-}
-
-// getServiceUrlOnceEndpointActive retrieves the service full FQDN Url once the backend PoD is
-// ready and Endpoint is active.
-// Returned URL is in the format <service-name>.<namespace>.svc.cluster.local
-func (pm *podManager) getServiceUrlOnceEndpointActive(ctx context.Context, serviceKey client.ObjectKey, podKey client.ObjectKey) (string, error) {
-	var service corev1.Service
-	var pod corev1.Pod
-	//nolint:staticcheck
-	var endpoint corev1.Endpoints
-	var podReady = false
-
-	if e := wait.PollUntilContextTimeout(ctx, 100*time.Millisecond, pm.podReadyTimeout, true, func(ctx context.Context) (done bool, err error) {
-		if !podReady {
-			err = pm.kubeClient.Get(ctx, podKey, &pod)
-			if err != nil {
-				return false, err
-			}
-
-			if pod.Status.Phase != "Running" {
-				return false, nil
-			}
-
-			for _, cond := range pod.Status.Conditions {
-				if cond.Type == corev1.PodReady && cond.Status == corev1.ConditionTrue {
-					podReady = true
-				}
-			}
-			return false, nil
-		}
-
-		podIP := pod.Status.PodIP
-
-		if err := pm.kubeClient.Get(ctx, serviceKey, &service); err != nil {
-			return false, err
-		}
-
-		// Wait till the service has an active endpoint
-		if err := pm.kubeClient.Get(ctx, serviceKey, &endpoint); err != nil {
-			return false, err
-		}
-
-		if len(endpoint.Subsets) == 0 || len(endpoint.Subsets[0].Addresses) == 0 {
-			return false, nil
-		}
-
-		// Log warning if service has more than one endpoint; there should be just 1 function pod
-		if len(endpoint.Subsets[0].Addresses) != 1 {
-			klog.Warningf("Service %s/%s has more than one endpoint: %+v", serviceKey.Namespace, serviceKey.Name, endpoint.Subsets)
-		}
-
-		endpointIP := endpoint.Subsets[0].Addresses[0].IP
-		if podIP != endpointIP {
-			klog.Warningf("pod IP %s does not match service endpoint IP %s", podIP, endpointIP)
-			return false, fmt.Errorf("pod IP %s does not match service endpoint IP %s", podIP, endpointIP)
-		}
-
-		return true, nil
-	}); e != nil {
-		return "", fmt.Errorf("error occurred when waiting the pod and service to be ready. If the error is caused by timeout, you may want to examine the pod/service in namespace %q. Error: %w", pm.namespace, e)
-	}
-
-	return service.Name + "." + service.Namespace + serviceDnsNameSuffix, nil
-}
-
-// patchPodWithUnixTimeAnnotation patches the pod with the new updated TTL annotation.
-func patchPodWithUnixTimeAnnotation(cl client.Client, podKey client.ObjectKey, ttl time.Duration) {
-	patch := []byte(fmt.Sprintf(`{"metadata":{"annotations":{"%v": "%v"}}}`, reclaimAfterAnnotation, time.Now().Add(ttl).Unix()))
-	pod := &corev1.Pod{}
-	pod.Namespace = podKey.Namespace
-	pod.Name = podKey.Name
-	if err := cl.Patch(context.Background(), pod, client.RawPatch(types.MergePatchType, patch)); err != nil {
-		klog.Warningf("unable to patch last-use annotation for pod %v/%v: %v", podKey.Namespace, podKey.Name, err)
-	}
-}
-
-// Returns kpt function name and unique podId to be used as Pod Name
-func podID(image, hash string) (string, error) {
-	ref, err := name.ParseReference(image)
-	if err != nil {
-		return "", fmt.Errorf("unable to parse image reference %v: %w", image, err)
-	}
-
-	// repoName will be something like gcr.io/kpt-fn/set-namespace
-	repoName := ref.Context().Name()
-	parts := strings.Split(repoName, "/")
-	name := strings.ReplaceAll(parts[len(parts)-1], "_", "-")
-	return fmt.Sprintf("%v-%v", name, hash[:8]), nil
-}
-
-func isPodTemplateSameVersion(pod *corev1.Pod, templateVersion string) bool {
-	currVersion, found := pod.Annotations[templateVersionAnnotation]
-	if !found || currVersion != templateVersion {
-		return false
-	}
-	return true
->>>>>>> f21e1b29
 }