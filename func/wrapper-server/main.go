// Copyright 2022 The kpt and Nephio Authors
//
// Licensed under the Apache License, Version 2.0 (the "License");
// you may not use this file except in compliance with the License.
// You may obtain a copy of the License at
//
//      http://www.apache.org/licenses/LICENSE-2.0
//
// Unless required by applicable law or agreed to in writing, software
// distributed under the License is distributed on an "AS IS" BASIS,
// WITHOUT WARRANTIES OR CONDITIONS OF ANY KIND, either express or implied.
// See the License for the specific language governing permissions and
// limitations under the License.

package main

import (
	"bytes"
	"context"
	"encoding/json"
	"errors"
	"flag"
	"fmt"
	"net"
	"os"
	"os/exec"
	"strconv"

	pb "github.com/nephio-project/porch/func/evaluator"
	"github.com/nephio-project/porch/func/healthchecker"
	porchotel "github.com/nephio-project/porch/internal/otel"
	contextsignal "github.com/nephio-project/porch/internal/signal"
	"github.com/nephio-project/porch/third_party/GoogleContainerTools/kpt-functions-sdk/go/fn"
	"github.com/spf13/cobra"
	"go.opentelemetry.io/contrib/instrumentation/google.golang.org/grpc/otelgrpc"
	"go.opentelemetry.io/otel"
	"google.golang.org/grpc"
	"google.golang.org/grpc/codes"
	"google.golang.org/grpc/health/grpc_health_v1"
	"google.golang.org/grpc/status"
	"k8s.io/klog/v2"
)

var tracer = otel.Tracer("wrapper-server")

func main() {
	op := &options{}
	cmd := &cobra.Command{
		Use:   "wrapper-server",
		Short: "wrapper-server is a gRPC server that fronts a KRM function",
		RunE: func(cmd *cobra.Command, args []string) error {
			argsLenAtDash := cmd.ArgsLenAtDash()
			if argsLenAtDash > -1 {
				op.entrypoint = args[argsLenAtDash:]
			}
			return op.run()
		},
	}
	cmd.Flags().IntVar(&op.port, "port", 9446, "The server port")
	cmd.Flags().IntVar(&op.maxGrpcMessageSize, "max-request-body-size", 6*1024*1024, "Maximum size of grpc messages in bytes.")
	cmd.Flags().IntVar(&op.logLevel, "verbosity", 2, "Verbosity of logs.")

	flagSet := flag.NewFlagSet("log-level", flag.ContinueOnError)
	klog.InitFlags(flagSet)
	_ = flagSet.Parse([]string{"--v", strconv.Itoa(op.logLevel)})

	if err := cmd.Execute(); err != nil {
		fmt.Fprintf(os.Stderr, "unexpected error: %v\n", err)
		os.Exit(1)
	}
}

type options struct {
	port               int
	maxGrpcMessageSize int
	entrypoint         []string
	logLevel           int
}

func (o *options) run() error {
	ctx := contextsignal.SetupSignalContext()
	err := porchotel.SetupOpenTelemetry(ctx)
	if err != nil {
		contextsignal.RequestShutdown()
		klog.Errorf("%v\n", err)
		return err
	}
	klog.Info("OpenTelemetry initialized")
	address := fmt.Sprintf(":%d", o.port)
	lis, err := net.Listen("tcp", address)
	if err != nil {
		return fmt.Errorf("failed to listen: %w", err)
	}

	evaluator := &singleFunctionEvaluator{
		entrypoint: o.entrypoint,
	}

	klog.Infof("Listening on %s", address)

	// Start the gRPC server
	server := grpc.NewServer(
		grpc.MaxRecvMsgSize(o.maxGrpcMessageSize),
		grpc.MaxSendMsgSize(o.maxGrpcMessageSize),
		grpc.StatsHandler(otelgrpc.NewServerHandler()),
	)
	pb.RegisterFunctionEvaluatorServer(server, evaluator)
	healthService := healthchecker.NewHealthChecker()
	grpc_health_v1.RegisterHealthServer(server, healthService)

	if err := server.Serve(lis); err != nil {
		return fmt.Errorf("server failed: %w", err)
	}
	return nil
}

type singleFunctionEvaluator struct {
	pb.UnimplementedFunctionEvaluatorServer

	entrypoint []string
}

func (e *singleFunctionEvaluator) EvaluateFunction(ctx context.Context, req *pb.EvaluateFunctionRequest) (*pb.EvaluateFunctionResponse, error) {
	var stdout, stderr bytes.Buffer
<<<<<<< HEAD
	ctx, span := tracer.Start(ctx, "EvaluateFunction")
	defer span.End()
	cmd := exec.CommandContext(ctx, e.entrypoint[0], e.entrypoint[1:]...)
=======
	cmd := exec.CommandContext(ctx, e.entrypoint[0], e.entrypoint[1:]...) // #nosec G204 -- variables controlled internally
>>>>>>> 9fee28ca
	cmd.Stdin = bytes.NewReader(req.ResourceList)
	cmd.Stdout = &stdout
	cmd.Stderr = &stderr

	err := cmd.Run()
	var exitErr *exec.ExitError
	outbytes := stdout.Bytes()
	stderrStr := stderr.String()

	if err != nil {
		klog.V(4).Infof("Input Resource List: %s\nOutput Resource List: %s", req.ResourceList, outbytes)
		if errors.As(err, &exitErr) {
			// If the exit code is non-zero, we will try to embed the structured results and content from stderr into the error message.
			rl, pe := fn.ParseResourceList(outbytes)
			if pe != nil {
				// If we can't parse the output resource list, we only surface the content in stderr.
				return nil, status.Errorf(codes.Internal, "failed to parse the output of function %q with stderr '%v': %+v", req.Image, stderrStr, pe)
			}

			return nil, status.Errorf(codes.Internal, "failed to evaluate function %q with structured results: %v and stderr: %v", req.Image, rl.Results.Error(), stderrStr)
		} else {
			return nil, status.Errorf(codes.Internal, "Failed to execute function %q: %s (%s)", req.Image, err, stderrStr)
		}
	}

	klog.Infof("Evaluated %q: stdout length in bytes: %d", req.Image, len(outbytes))

	rl, pErr := fn.ParseResourceList(outbytes)
	if pErr != nil {
		klog.V(4).Infof("Input Resource List: %s\nOutput Resource List: %s", req.ResourceList, outbytes)
		// If we can't parse the output resource list, we only surface the content in stderr.
		return nil, status.Errorf(codes.Internal, "failed to parse the output of function %q with stderr '%v': %+v", req.Image, stderrStr, pErr)
	}
	if rl.Results.ExitCode() != 0 {
		jsonBytes, _ := json.Marshal(rl.Results)
		klog.Warningf("failed to evaluate function %q with structured results: %s and stderr: %v", req.Image, jsonBytes, stderrStr)
	}

	return &pb.EvaluateFunctionResponse{
		ResourceList: outbytes,
		Log:          []byte(stderrStr),
	}, nil
}<|MERGE_RESOLUTION|>--- conflicted
+++ resolved
@@ -122,13 +122,9 @@
 
 func (e *singleFunctionEvaluator) EvaluateFunction(ctx context.Context, req *pb.EvaluateFunctionRequest) (*pb.EvaluateFunctionResponse, error) {
 	var stdout, stderr bytes.Buffer
-<<<<<<< HEAD
 	ctx, span := tracer.Start(ctx, "EvaluateFunction")
 	defer span.End()
-	cmd := exec.CommandContext(ctx, e.entrypoint[0], e.entrypoint[1:]...)
-=======
 	cmd := exec.CommandContext(ctx, e.entrypoint[0], e.entrypoint[1:]...) // #nosec G204 -- variables controlled internally
->>>>>>> 9fee28ca
 	cmd.Stdin = bytes.NewReader(req.ResourceList)
 	cmd.Stdout = &stdout
 	cmd.Stderr = &stderr
