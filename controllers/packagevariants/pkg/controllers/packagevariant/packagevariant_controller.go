--- conflicted
+++ resolved
@@ -57,13 +57,7 @@
 	workspaceNamePrefix = "packagevariant-"
 
 	ConditionTypeStalled = "Stalled" // whether or not the packagevariant object is making progress or not
-<<<<<<< HEAD
 	ConditionTypeReady   = "Ready"   // whether or not the reconciliation succeeded
-
-	requeueDuration = 30 * time.Second
-=======
-	ConditionTypeReady   = "Ready"   // whether or notthe reconciliation succeded
->>>>>>> b399b8bb
 )
 
 //go:generate go run sigs.k8s.io/controller-tools/cmd/controller-gen@v0.14.0 rbac:headerFile=../../../../../scripts/boilerplate.yaml.txt,roleName=porch-controllers-packagevariants webhook paths="." output:rbac:artifacts:config=../../../config/rbac
