// Copyright 2024-2025 The kpt and Nephio Authors
//
// Licensed under the Apache License, Version 2.0 (the "License");
// you may not use this file except in compliance with the License.
// You may obtain a copy of the License at
//
//      http://www.apache.org/licenses/LICENSE-2.0
//
// Unless required by applicable law or agreed to in writing, software
// distributed under the License is distributed on an "AS IS" BASIS,
// WITHOUT WARRANTIES OR CONDITIONS OF ANY KIND, either express or implied.
// See the License for the specific language governing permissions and
// limitations under the License.

package e2e

import (
	"context"
	"fmt"
	"os"
	"path/filepath"
	"reflect"
	"slices"
	"strings"
	"testing"
	"time"

	"github.com/google/go-cmp/cmp"
	porchapi "github.com/nephio-project/porch/api/porch/v1alpha1"
	configapi "github.com/nephio-project/porch/api/porchconfig/v1alpha1"
	kptfilev1 "github.com/nephio-project/porch/pkg/kpt/api/kptfile/v1"
	"github.com/nephio-project/porch/pkg/repository"
	"github.com/stretchr/testify/assert"
	"github.com/stretchr/testify/suite"
	corev1 "k8s.io/api/core/v1"
	apierrors "k8s.io/apimachinery/pkg/api/errors"
	"k8s.io/apimachinery/pkg/api/meta"
	metav1 "k8s.io/apimachinery/pkg/apis/meta/v1"
	"k8s.io/apimachinery/pkg/fields"
	"k8s.io/apimachinery/pkg/types"
	_ "k8s.io/client-go/plugin/pkg/client/auth/gcp"
	"sigs.k8s.io/controller-runtime/pkg/client"
	"sigs.k8s.io/kustomize/kyaml/yaml"
)

var (
	packageRevisionGVK = porchapi.SchemeGroupVersion.WithKind("PackageRevision")
	configMapGVK       = corev1.SchemeGroupVersion.WithKind("ConfigMap")
)

type PorchSuite struct {
	TestSuiteWithGit
}

func TestE2E(t *testing.T) {
	e2e := os.Getenv("E2E")
	if e2e == "" {
		t.Skip("set E2E to run this test")
	}

	suite.Run(t, &PorchSuite{})
}

func (t *PorchSuite) TestGitRepository() {
	// Register the repository as 'git'
	t.RegisterMainGitRepositoryF("git")

	// Create Package Revision
	pr := &porchapi.PackageRevision{
		ObjectMeta: metav1.ObjectMeta{
			Namespace: t.Namespace,
		},
		Spec: porchapi.PackageRevisionSpec{
			PackageName:    "test-bucket",
			WorkspaceName:  "workspace",
			RepositoryName: "git",
			Tasks: []porchapi.Task{
				{
					Type: "clone",
					Clone: &porchapi.PackageCloneTaskSpec{
						Upstream: porchapi.UpstreamPackage{
							Type: "git",
							Git: &porchapi.GitPackage{
								Repo:      t.gcpBlueprintsRepo,
								Ref:       "bucket-blueprint-v0.4.3",
								Directory: "catalog/bucket",
								SecretRef: porchapi.SecretRef{
									Name: t.CreateGcpPackageRevisionSecret("test-bucket"),
								},
							},
						},
					},
				},
<<<<<<< HEAD
=======
				{
					Type: "eval",
					Eval: &porchapi.FunctionEvalTaskSpec{
						Image: t.gcrPrefix + "/set-namespace:v0.4.1",
						ConfigMap: map[string]string{
							"namespace": "bucket-namespace",
						},
					},
				},
>>>>>>> 545e82af
			},
		},
	}
	t.CreateF(pr)

	// Get package resources
	var resources porchapi.PackageRevisionResources
	t.GetF(client.ObjectKey{
		Namespace: t.Namespace,
		Name:      pr.Name,
	}, &resources)

	bucket, ok := resources.Spec.Resources["bucket.yaml"]
	if !ok {
		t.Errorf("'bucket.yaml' not found among package resources")
	}
	node, err := yaml.Parse(bucket)
	if err != nil {
		t.Errorf("yaml.Parse(\"bucket.yaml\") failed: %v", err)
	}
	if got, want := node.GetName(), "blueprints-project-bucket2"; got != want {
		t.Errorf("StorageBucket name: got %q, want %q", got, want)
	}
}

func (t *PorchSuite) TestGitRepositoryWithReleaseTagsAndDirectory() {
	t.RegisterGitRepositoryF(t.kptRepo, "kpt-repo", "package-examples", os.Getenv(kptRepoUserEnv), Password(os.Getenv(kptRepoPasswordEnv)))

	t.Log("Listing PackageRevisions in " + t.Namespace)
	var list porchapi.PackageRevisionList
	t.ListF(&list, client.InNamespace(t.Namespace))

	for _, pr := range list.Items {
		if strings.HasPrefix(pr.Spec.PackageName, "package-examples") {
			t.Errorf("package name %q should not include repo directory %q as prefix", pr.Spec.PackageName, "package-examples")
		}
	}
}

func (t *PorchSuite) TestCloneFromUpstream() {
	// Register Upstream Repository
	t.RegisterTestBlueprintRepository("test-blueprints", "")

	var list porchapi.PackageRevisionList
	t.ListE(&list, client.InNamespace(t.Namespace))

	upstreamPr := t.MustFindPackageRevision(&list, repository.PackageRevisionKey{
		PkgKey: repository.PackageKey{
			RepoKey: repository.RepositoryKey{
				Name: "test-blueprints",
			},
			Package: "basens"},
		Revision: 1})

	// Register the repository as 'downstream'
	t.RegisterMainGitRepositoryF("downstream")

	// Create PackageRevision from upstream repo
	clonedPr := &porchapi.PackageRevision{
		TypeMeta: metav1.TypeMeta{
			Kind:       "PackageRevision",
			APIVersion: porchapi.SchemeGroupVersion.String(),
		},
		ObjectMeta: metav1.ObjectMeta{
			Namespace: t.Namespace,
		},
		Spec: porchapi.PackageRevisionSpec{
			PackageName:    "istions",
			WorkspaceName:  "test-workspace",
			RepositoryName: "downstream",
			Tasks: []porchapi.Task{
				{
					Type: porchapi.TaskTypeClone,
					Clone: &porchapi.PackageCloneTaskSpec{
						Upstream: porchapi.UpstreamPackage{
							UpstreamRef: &porchapi.PackageRevisionRef{
								Name: upstreamPr.Name,
							},
						},
					},
				},
			},
		},
	}

	t.CreateF(clonedPr)

	// Get istions resources
	var istions porchapi.PackageRevisionResources
	t.GetF(client.ObjectKey{
		Namespace: t.Namespace,
		Name:      clonedPr.Name,
	}, &istions)

	kptfile := t.ParseKptfileF(&istions)

	if got, want := kptfile.Name, "istions"; got != want {
		t.Errorf("istions package Kptfile.metadata.name: got %q, want %q", got, want)
	}
	if kptfile.UpstreamLock == nil {
		t.Fatalf("istions package upstreamLock is missing")
	}
	if kptfile.UpstreamLock.Git == nil {
		t.Errorf("istions package upstreamLock.git is missing")
	}
	if kptfile.UpstreamLock.Git.Commit == "" {
		t.Errorf("istions package upstreamLock.git.commit is missing")
	}

	// Remove commit from comparison
	got := kptfile.UpstreamLock
	got.Git.Commit = ""

	want := &kptfilev1.UpstreamLock{
		Type: kptfilev1.GitOrigin,
		Git: &kptfilev1.GitLock{
			Repo:      t.testBlueprintsRepo,
			Directory: "basens",
			Ref:       "basens/v1",
		},
	}
	if !cmp.Equal(want, got) {
		t.Errorf("unexpected upstreamlock returned (-want, +got) %s", cmp.Diff(want, got))
	}

	// Check Upstream
	if got, want := kptfile.Upstream, (&kptfilev1.Upstream{
		Type: kptfilev1.GitOrigin,
		Git: &kptfilev1.Git{
			Repo:      t.testBlueprintsRepo,
			Directory: "basens",
			Ref:       "basens/v1",
		},
	}); !cmp.Equal(want, got) {
		t.Errorf("unexpected upstream returned (-want, +got) %s", cmp.Diff(want, got))
	}
}

func (t *PorchSuite) TestConcurrentClones() {
	const (
		upstreamRepository   = "upstream"
		upstreamPackage      = "basens"
		downstreamRepository = "downstream"
		downstreamPackage    = "istions-concurrent"
		workspace            = "test-workspace"
	)

	// Register Upstream and Downstream Repositories
	t.RegisterTestBlueprintRepository(upstreamRepository, "")
	t.RegisterMainGitRepositoryF(downstreamRepository)

	var list porchapi.PackageRevisionList
	t.ListE(&list, client.InNamespace(t.Namespace))
	upstreamPr := t.MustFindPackageRevision(
		&list,
		repository.PackageRevisionKey{
			PkgKey: repository.PackageKey{
				RepoKey: repository.RepositoryKey{
					Name: upstreamRepository,
				},
				Package: upstreamPackage,
			},
			Revision: 1})

	// Create PackageRevision from upstream repo
	clonedPr := t.CreatePackageSkeleton(downstreamRepository, downstreamPackage, workspace)
	clonedPr.Spec.Tasks = []porchapi.Task{
		{
			Type: porchapi.TaskTypeClone,
			Clone: &porchapi.PackageCloneTaskSpec{
				Upstream: porchapi.UpstreamPackage{
					UpstreamRef: &porchapi.PackageRevisionRef{
						Name: upstreamPr.Name,
					},
				},
			},
		},
	}

	// Two clients at the same time try to run the Create operation for the clone
	cloneFunction := func() any {
		return t.Client.Create(t.GetContext(), clonedPr)
	}
	results := RunInParallel(cloneFunction, cloneFunction)

	assert.Contains(t, results, nil, "expected one request to succeed, but did not happen - results: %v", results)

	conflictFailurePresent := slices.ContainsFunc(results, func(eachResult any) bool {
		return eachResult != nil && strings.Contains(eachResult.(error).Error(), "another request is already in progress")
	})
	assert.True(t, conflictFailurePresent, "expected one request to fail with a conflict, but did not happen - results: %v", results)
}

func (t *PorchSuite) TestInitEmptyPackage() {
	// Create a new package via init, no task specified
	const (
		repository  = "git"
		packageName = "empty-package"
		revision    = 1
		workspace   = "test-workspace"
		description = "empty-package description"
	)

	// Register the repository
	t.RegisterMainGitRepositoryF(repository)

	// Create a new package (via init)
	pr := &porchapi.PackageRevision{
		TypeMeta: metav1.TypeMeta{
			Kind:       "PackageRevision",
			APIVersion: porchapi.SchemeGroupVersion.String(),
		},
		ObjectMeta: metav1.ObjectMeta{
			Namespace: t.Namespace,
		},
		Spec: porchapi.PackageRevisionSpec{
			PackageName:    packageName,
			WorkspaceName:  workspace,
			RepositoryName: repository,
		},
	}
	t.CreateF(pr)

	// Get the package
	var newPackage porchapi.PackageRevisionResources
	t.GetF(client.ObjectKey{
		Namespace: t.Namespace,
		Name:      pr.Name,
	}, &newPackage)

	kptfile := t.ParseKptfileF(&newPackage)
	if got, want := kptfile.Name, "empty-package"; got != want {
		t.Fatalf("New package name: got %q, want %q", got, want)
	}
	if got, want := kptfile.Info, (&kptfilev1.PackageInfo{
		Description: description,
	}); !cmp.Equal(want, got) {
		t.Fatalf("unexpected %s/%s package info (-want, +got) %s", newPackage.Namespace, newPackage.Name, cmp.Diff(want, got))
	}
}

func (t *PorchSuite) TestConcurrentInits() {
	// Create a new package via init, no task specified
	const (
		repository  = "git-concurrent"
		packageName = "empty-package-concurrent"
		revision    = 1
		workspace   = "test-workspace"
		description = "empty-package description"
	)

	// Register the repository
	t.RegisterMainGitRepositoryF(repository)

	// Two clients try to create the same new draft package
	pr := t.CreatePackageSkeleton(repository, packageName, workspace)
	creationFunction := func() any {
		return t.Client.Create(t.GetContext(), pr)
	}
	results := RunInParallel(creationFunction, creationFunction)

	// one client succeeds; one receives a conflict error
	expectedResultCount := 2
	actualResultCount := len(results)
	assert.Equal(t, expectedResultCount, actualResultCount, "expected %d results but was %d", expectedResultCount, actualResultCount)

	assert.Contains(t, results, nil, "expected one request to succeed, but did not happen - results: %v", results)

	conflictFailurePresent := slices.ContainsFunc(results, func(eachResult any) bool {
		return eachResult != nil && strings.Contains(eachResult.(error).Error(), "another request is already in progress")
	})
	assert.True(t, conflictFailurePresent, "expected one request to fail with a conflict, but did not happen - results: %v", results)
}

func (t *PorchSuite) TestInitTaskPackage() {
	const (
		repository  = "git"
		packageName = "new-package"
		revision    = 1
		workspace   = "test-workspace"
		description = "New Package"
		site        = "https://kpt.dev/new-package"
	)
	keywords := []string{"test"}

	// Register the repository
	t.RegisterMainGitRepositoryF(repository)

	// Create a new package (via init)
	pr := &porchapi.PackageRevision{
		TypeMeta: metav1.TypeMeta{
			Kind:       "PackageRevision",
			APIVersion: porchapi.SchemeGroupVersion.String(),
		},
		ObjectMeta: metav1.ObjectMeta{
			Namespace: t.Namespace,
		},
		Spec: porchapi.PackageRevisionSpec{
			PackageName:    "new-package",
			WorkspaceName:  workspace,
			RepositoryName: repository,
			Tasks: []porchapi.Task{
				{
					Type: porchapi.TaskTypeInit,
					Init: &porchapi.PackageInitTaskSpec{
						Description: description,
						Keywords:    keywords,
						Site:        site,
					},
				},
			},
		},
	}
	t.CreateF(pr)

	// Get the package
	var newPackage porchapi.PackageRevisionResources
	t.GetF(client.ObjectKey{
		Namespace: t.Namespace,
		Name:      pr.Name,
	}, &newPackage)

	kptfile := t.ParseKptfileF(&newPackage)
	if got, want := kptfile.Name, "new-package"; got != want {
		t.Fatalf("New package name: got %q, want %q", got, want)
	}
	if got, want := kptfile.Info, (&kptfilev1.PackageInfo{
		Site:        site,
		Description: description,
		Keywords:    keywords,
	}); !cmp.Equal(want, got) {
		t.Fatalf("unexpected %s/%s package info (-want, +got) %s", newPackage.Namespace, newPackage.Name, cmp.Diff(want, got))
	}
}

func (t *PorchSuite) TestCloneIntoDeploymentRepository() {
	const downstreamRepository = "deployment"
	const downstreamPackage = "istions"
	const downstreamWorkspace = "test-workspace"

	// Register the deployment repository
	t.RegisterMainGitRepositoryF(downstreamRepository, RepositoryOptions{RepOpts: WithDeployment()})

	// Register the upstream repository
	t.RegisterTestBlueprintRepository("test-blueprints", "")

	var upstreamPackages porchapi.PackageRevisionList
	t.ListE(&upstreamPackages, client.InNamespace(t.Namespace))
	upstreamPackage := t.MustFindPackageRevision(&upstreamPackages, repository.PackageRevisionKey{
		PkgKey: repository.PackageKey{
			RepoKey: repository.RepositoryKey{
				Name: "test-blueprints",
			},
			Package: "basens",
		},
		Revision:      1,
		WorkspaceName: "v1",
	})

	// Create PackageRevision from upstream repo
	pr := &porchapi.PackageRevision{
		TypeMeta: metav1.TypeMeta{
			Kind:       "PackageRevision",
			APIVersion: porchapi.SchemeGroupVersion.Identifier(),
		},
		ObjectMeta: metav1.ObjectMeta{
			Namespace: t.Namespace,
		},
		Spec: porchapi.PackageRevisionSpec{
			PackageName:    downstreamPackage,
			WorkspaceName:  downstreamWorkspace,
			RepositoryName: downstreamRepository,
			Tasks: []porchapi.Task{
				{
					Type: porchapi.TaskTypeClone,
					Clone: &porchapi.PackageCloneTaskSpec{
						Upstream: porchapi.UpstreamPackage{
							UpstreamRef: &porchapi.PackageRevisionRef{
								Name: upstreamPackage.Name, // Package to be cloned
							},
						},
					},
				},
			},
		},
	}
	t.CreateF(pr)

	// Get istions resources
	var istions porchapi.PackageRevisionResources
	t.GetF(client.ObjectKey{
		Namespace: t.Namespace,
		Name:      pr.Name,
	}, &istions)

	kptfile := t.ParseKptfileF(&istions)

	if got, want := kptfile.Name, "istions"; got != want {
		t.Errorf("istions package Kptfile.metadata.name: got %q, want %q", got, want)
	}
	if kptfile.UpstreamLock == nil {
		t.Fatalf("istions package upstreamLock is missing")
	}
	if kptfile.UpstreamLock.Git == nil {
		t.Errorf("istions package upstreamLock.git is missing")
	}
	if kptfile.UpstreamLock.Git.Commit == "" {
		t.Errorf("istions package upstreamLock.git.commit is missing")
	}

	// Remove commit from comparison
	got := kptfile.UpstreamLock
	got.Git.Commit = ""

	want := &kptfilev1.UpstreamLock{
		Type: kptfilev1.GitOrigin,
		Git: &kptfilev1.GitLock{
			Repo:      t.testBlueprintsRepo,
			Directory: "basens",
			Ref:       "basens/v1",
		},
	}
	if !cmp.Equal(want, got) {
		t.Errorf("unexpected upstreamlock returned (-want, +got) %s", cmp.Diff(want, got))
	}

	// Check Upstream
	if got, want := kptfile.Upstream, (&kptfilev1.Upstream{
		Type: kptfilev1.GitOrigin,
		Git: &kptfilev1.Git{
			Repo:      t.testBlueprintsRepo,
			Directory: "basens",
			Ref:       "basens/v1",
		},
	}); !cmp.Equal(want, got) {
		t.Errorf("unexpected upstream returned (-want, +got) %s", cmp.Diff(want, got))
	}

	// Check generated context
	var configmap corev1.ConfigMap
	t.FindAndDecodeF(&istions, "package-context.yaml", &configmap)
	if got, want := configmap.Name, "kptfile.kpt.dev"; got != want {
		t.Errorf("package context name: got %s, want %s", got, want)
	}
	if got, want := configmap.Data["name"], "istions"; got != want {
		t.Errorf("package context 'data.name': got %s, want %s", got, want)
	}
}

func (t *PorchSuite) TestEditPackageRevision() {
	const (
		repository       = "edit-test"
		packageName      = "simple-package"
		otherPackageName = "other-package"
		workspace        = "workspace"
		workspace2       = "workspace2"
	)

	t.RegisterMainGitRepositoryF(repository)

	// Create a new package (via init)
	pr := &porchapi.PackageRevision{
		TypeMeta: metav1.TypeMeta{
			Kind:       "PackageRevision",
			APIVersion: porchapi.SchemeGroupVersion.String(),
		},
		ObjectMeta: metav1.ObjectMeta{
			Namespace: t.Namespace,
		},
		Spec: porchapi.PackageRevisionSpec{
			PackageName:    packageName,
			WorkspaceName:  workspace,
			RepositoryName: repository,
		},
	}
	t.CreateF(pr)

	// Create a new revision, but with a different package as the source.
	// This is not allowed.
	invalidEditPR := &porchapi.PackageRevision{
		TypeMeta: metav1.TypeMeta{
			Kind:       "PackageRevision",
			APIVersion: porchapi.SchemeGroupVersion.String(),
		},
		ObjectMeta: metav1.ObjectMeta{
			Namespace: t.Namespace,
		},
		Spec: porchapi.PackageRevisionSpec{
			PackageName:    otherPackageName,
			WorkspaceName:  workspace2,
			RepositoryName: repository,
			Tasks: []porchapi.Task{
				{
					Type: porchapi.TaskTypeEdit,
					Edit: &porchapi.PackageEditTaskSpec{
						Source: &porchapi.PackageRevisionRef{
							Name: pr.Name,
						},
					},
				},
			},
		},
	}
	if err := t.Client.Create(t.GetContext(), invalidEditPR); err == nil {
		t.Fatalf("Expected error for source revision being from different package")
	}

	// Create a new revision of the package with a source that is a revision
	// of the same package.
	editPR := &porchapi.PackageRevision{
		TypeMeta: metav1.TypeMeta{
			Kind:       "PackageRevision",
			APIVersion: porchapi.SchemeGroupVersion.String(),
		},
		ObjectMeta: metav1.ObjectMeta{
			Namespace: t.Namespace,
		},
		Spec: porchapi.PackageRevisionSpec{
			PackageName:    packageName,
			WorkspaceName:  workspace2,
			RepositoryName: repository,
			Tasks: []porchapi.Task{
				{
					Type: porchapi.TaskTypeEdit,
					Edit: &porchapi.PackageEditTaskSpec{
						Source: &porchapi.PackageRevisionRef{
							Name: pr.Name,
						},
					},
				},
			},
		},
	}
	if err := t.Client.Create(t.GetContext(), editPR); err == nil {
		t.Fatalf("Expected error for source revision not being published")
	}

	// Publish the source package to make it a valid source for edit.
	pr.Spec.Lifecycle = porchapi.PackageRevisionLifecycleProposed
	t.UpdateF(pr)

	// Approve the package
	pr.Spec.Lifecycle = porchapi.PackageRevisionLifecyclePublished
	t.UpdateApprovalF(pr, metav1.UpdateOptions{})

	// Create a new revision with the edit task.
	t.CreateF(editPR)

	// Check its task list
	var pkgRev porchapi.PackageRevision
	t.GetF(client.ObjectKey{
		Namespace: t.Namespace,
		Name:      editPR.Name,
	}, &pkgRev)
	tasks := pkgRev.Spec.Tasks
	for _, tsk := range tasks {
		t.Logf("Task: %s", tsk.Type)
	}
	assert.Equal(t, 1, len(tasks))
}

func (t *PorchSuite) TestConcurrentEdits() {
	const (
		repository  = "concurrent-edit-test"
		packageName = "simple-package-concurrent"
		workspace   = "workspace"
		workspace2  = "workspace2"
	)

	t.RegisterMainGitRepositoryF(repository)

	// Create a new package (via init)
	pr := t.CreatePackageSkeleton(repository, packageName, workspace)
	t.CreateF(pr)

	// Publish and approve the source package to make it a valid source for edit.
	pr.Spec.Lifecycle = porchapi.PackageRevisionLifecycleProposed
	t.UpdateF(pr)
	pr.Spec.Lifecycle = porchapi.PackageRevisionLifecyclePublished
	t.UpdateApprovalF(pr, metav1.UpdateOptions{})

	// Create a new revision of the package with a source that is a revision
	// of the same package.
	editPR := t.CreatePackageSkeleton(repository, packageName, workspace2)
	editPR.Spec.Tasks = []porchapi.Task{
		{
			Type: porchapi.TaskTypeEdit,
			Edit: &porchapi.PackageEditTaskSpec{
				Source: &porchapi.PackageRevisionRef{
					Name: pr.Name,
				},
			},
		},
	}

	// Two clients try to create the new package at the same time
	editFunction := func() any {
		return t.Client.Create(t.GetContext(), editPR)
	}
	results := RunInParallel(
		editFunction,
		editFunction)

	assert.Contains(t, results, nil, "expected one request to succeed, but did not happen - results: %v", results)

	conflictFailurePresent := slices.ContainsFunc(results, func(eachResult any) bool {
		return eachResult != nil && strings.Contains(eachResult.(error).Error(), "another request is already in progress")
	})
	assert.True(t, conflictFailurePresent, "expected one request to fail with a conflict, but did not happen - results: %v", results)

	// Check its task list
	var pkgRev porchapi.PackageRevision
	t.GetF(client.ObjectKey{
		Namespace: t.Namespace,
		Name:      editPR.Name,
	}, &pkgRev)
	tasks := pkgRev.Spec.Tasks
	assert.Equal(t, 1, len(tasks))
}

// Test will initialize an empty package, update its resources, adding a function
// to the Kptfile's pipeline, and then check that the package was re-rendered.
func (t *PorchSuite) TestUpdateResources() {
	const (
		repository  = "re-render-test"
		packageName = "simple-package"
		workspace   = "workspace"
	)

	t.RegisterMainGitRepositoryF(repository)

	// Create a new package (via init)
	pr := &porchapi.PackageRevision{
		TypeMeta: metav1.TypeMeta{
			Kind:       "PackageRevision",
			APIVersion: porchapi.SchemeGroupVersion.String(),
		},
		ObjectMeta: metav1.ObjectMeta{
			Namespace: t.Namespace,
		},
		Spec: porchapi.PackageRevisionSpec{
			PackageName:    packageName,
			WorkspaceName:  workspace,
			RepositoryName: repository,
		},
	}
	t.CreateF(pr)

	// Get the package resources
	var newPackage porchapi.PackageRevisionResources
	t.GetF(client.ObjectKey{
		Namespace: t.Namespace,
		Name:      pr.Name,
	}, &newPackage)

	// Add function into a pipeline
	kptfile := t.ParseKptfileF(&newPackage)
	if kptfile.Pipeline == nil {
		kptfile.Pipeline = &kptfilev1.Pipeline{}
	}
	kptfile.Pipeline.Mutators = append(kptfile.Pipeline.Mutators, kptfilev1.Function{
		Image: t.gcrPrefix + "/set-annotations:v0.1.4",
		ConfigMap: map[string]string{
			"color": "red",
			"fruit": "apple",
		},
		Name: "set-annotations",
	})
	t.SaveKptfileF(&newPackage, kptfile)

	// Add a new resource
	filename := filepath.Join("testdata", "update-resources", "add-config-map.yaml")
	cm, err := os.ReadFile(filename)
	if err != nil {
		t.Fatalf("Failed to read ConfigMap from %q: %v", filename, err)
	}
	newPackage.Spec.Resources["config-map.yaml"] = string(cm)
	t.UpdateF(&newPackage)

	updated, ok := newPackage.Spec.Resources["config-map.yaml"]
	if !ok {
		t.Fatalf("Updated config map config-map.yaml not found")
	}

	renderStatus := newPackage.Status.RenderStatus
	assert.Empty(t, renderStatus.Err, "render error must be empty for successful render operation.")
	assert.Zero(t, renderStatus.Result.ExitCode, "exit code must be zero for successful render operation.")
	assert.True(t, len(renderStatus.Result.Items) > 0, renderStatus.Result.Items)

	golden := filepath.Join("testdata", "update-resources", "want-config-map.yaml")
	if diff := t.CompareGoldenFileYAML(golden, updated); diff != "" {
		t.Errorf("Unexpected updated config map contents: (-want,+got): %s", diff)
	}
}

// Test will initialize an empty package, and then make a call to update the resources
// without actually making any changes. This test is ensuring that no additional
// tasks get added.
func (t *PorchSuite) TestUpdateResourcesEmptyPatch() {
	const (
		repository  = "empty-patch-test"
		packageName = "simple-package"
		workspace   = "workspace"
	)

	t.RegisterMainGitRepositoryF(repository)

	// Create a new package (via init)
	pr := &porchapi.PackageRevision{
		TypeMeta: metav1.TypeMeta{
			Kind:       "PackageRevision",
			APIVersion: porchapi.SchemeGroupVersion.String(),
		},
		ObjectMeta: metav1.ObjectMeta{
			Namespace: t.Namespace,
		},
		Spec: porchapi.PackageRevisionSpec{
			PackageName:    packageName,
			WorkspaceName:  workspace,
			RepositoryName: repository,
		},
	}
	t.CreateF(pr)

	// Check its task list
	var pkgBeforeUpdate porchapi.PackageRevision
	t.GetF(client.ObjectKey{
		Namespace: t.Namespace,
		Name:      pr.Name,
	}, &pkgBeforeUpdate)
	tasksBeforeUpdate := pkgBeforeUpdate.Spec.Tasks
	assert.Equal(t, 1, len(tasksBeforeUpdate))

	// Get the package resources
	var resourcesBeforeUpdate porchapi.PackageRevisionResources
	t.GetF(client.ObjectKey{
		Namespace: t.Namespace,
		Name:      pr.Name,
	}, &resourcesBeforeUpdate)

	// "Update" the package resources, without changing anything
	t.UpdateF(&resourcesBeforeUpdate)

	// Check the task list
	var pkgAfterUpdate porchapi.PackageRevision
	t.GetF(client.ObjectKey{
		Namespace: t.Namespace,
		Name:      pr.Name,
	}, &pkgAfterUpdate)
	tasksAfterUpdate := pkgAfterUpdate.Spec.Tasks
	assert.Equal(t, 1, len(tasksAfterUpdate))

	assert.True(t, reflect.DeepEqual(tasksBeforeUpdate, tasksAfterUpdate))

	// Get the package resources
	var resourcesAfterUpdate porchapi.PackageRevisionResources
	t.GetF(client.ObjectKey{
		Namespace: t.Namespace,
		Name:      pr.Name,
	}, &resourcesAfterUpdate)

	assert.Equal(t, 3, len(resourcesAfterUpdate.Spec.Resources))
	assert.EqualValues(t, resourcesBeforeUpdate, resourcesAfterUpdate)
}

func (t *PorchSuite) TestConcurrentResourceUpdates() {
	const (
		repository  = "concurrent-update-test"
		packageName = "simple-package"
		workspace   = "workspace"
	)

	t.RegisterMainGitRepositoryF(repository)

	// Create a new package (via init)
	pr := t.CreatePackageSkeleton(repository, packageName, workspace)
	t.CreateF(pr)

	// Get the package resources
	var newPackageResources porchapi.PackageRevisionResources
	t.GetF(client.ObjectKey{
		Namespace: t.Namespace,
		Name:      pr.Name,
	}, &newPackageResources)

	// "Update" the package resources with two clients at the same time
	updateFunction := func() any {
		return t.Client.Update(t.GetContext(), &newPackageResources)
	}
	results := RunInParallel(updateFunction, updateFunction)

	assert.Contains(t, results, nil, "expected one request to succeed, but did not happen - results: %v", results)

	conflictFailurePresent := slices.ContainsFunc(results, func(eachResult any) bool {
		return eachResult != nil && strings.Contains(eachResult.(error).Error(), "another request is already in progress")
	})
	assert.True(t, conflictFailurePresent, "expected one request to fail with a conflict, but did not happen - results: %v", results)
}

func (t *PorchSuite) NewClientWithTimeout(timeout time.Duration) client.Client {
	cfg := *t.Kubeconfig
	cfg.Timeout = timeout
	c, err := client.New(&cfg, client.Options{
		Scheme: t.Client.Scheme(),
	})
	if err != nil {
		t.Fatalf("Failed to create client with timeout: %v", err)
	}
	return c
}

func (t *PorchSuite) TestPublicGitRepository() {
	t.RegisterTestBlueprintRepository("demo-blueprints", "")

	var list porchapi.PackageRevisionList
	t.ListE(&list, client.InNamespace(t.Namespace))

	if got := len(list.Items); got == 0 {
		t.Errorf("Found no package revisions in %s; expected at least one", t.testBlueprintsRepo)
	}
}

func (t *PorchSuite) TestProposeApprove() {
	const (
		repository  = "lifecycle"
		packageName = "test-package"
		workspace   = "workspace"
	)

	// Register the repository
	t.RegisterMainGitRepositoryF(repository)

	// Create a new package (via init)
	pr := &porchapi.PackageRevision{
		TypeMeta: metav1.TypeMeta{
			Kind:       "PackageRevision",
			APIVersion: porchapi.SchemeGroupVersion.String(),
		},
		ObjectMeta: metav1.ObjectMeta{
			Namespace: t.Namespace,
		},
		Spec: porchapi.PackageRevisionSpec{
			PackageName:    packageName,
			WorkspaceName:  workspace,
			RepositoryName: repository,
			Tasks: []porchapi.Task{
				{
					Type: porchapi.TaskTypeInit,
					Init: &porchapi.PackageInitTaskSpec{},
				},
			},
		},
	}
	t.CreateF(pr)

	var pkg porchapi.PackageRevision
	t.GetF(client.ObjectKey{
		Namespace: t.Namespace,
		Name:      pr.Name,
	}, &pkg)

	// Propose the package revision to be finalized
	pkg.Spec.Lifecycle = porchapi.PackageRevisionLifecycleProposed
	t.UpdateF(&pkg)

	var proposed porchapi.PackageRevision
	t.GetF(client.ObjectKey{
		Namespace: t.Namespace,
		Name:      pr.Name,
	}, &proposed)

	if got, want := proposed.Spec.Lifecycle, porchapi.PackageRevisionLifecycleProposed; got != want {
		t.Fatalf("Proposed package lifecycle value: got %s, want %s", got, want)
	}

	// Approve using Update should fail.
	proposed.Spec.Lifecycle = porchapi.PackageRevisionLifecyclePublished
	if err := t.Client.Update(t.GetContext(), &proposed); err == nil {
		t.Fatalf("Finalization of a package via Update unexpectedly succeeded")
	}

	// Approve the package
	proposed.Spec.Lifecycle = porchapi.PackageRevisionLifecyclePublished
	approved := t.UpdateApprovalF(&proposed, metav1.UpdateOptions{})
	if got, want := approved.Spec.Lifecycle, porchapi.PackageRevisionLifecyclePublished; got != want {
		t.Fatalf("Approved package lifecycle value: got %s, want %s", got, want)
	}

	// Check its revision number
	if got, want := approved.Spec.Revision, 1; got != want {
		t.Fatalf("Approved package revision value: got %s, want %s", got, want)
	}
}

func (t *PorchSuite) TestConcurrentProposeApprove() {
	const (
		repository  = "lifecycle"
		packageName = "test-package-concurrent"
		workspace   = "workspace"
	)

	// Register the repository
	t.RegisterMainGitRepositoryF(repository)

	// Create a new package (via init)
	pr := t.CreatePackageSkeleton(repository, packageName, workspace)
	pr.Spec.Tasks = []porchapi.Task{
		{
			Type: porchapi.TaskTypeInit,
			Init: &porchapi.PackageInitTaskSpec{},
		},
	}
	t.CreateF(pr)

	var pkg porchapi.PackageRevision
	t.GetF(client.ObjectKey{
		Namespace: t.Namespace,
		Name:      pr.Name,
	}, &pkg)

	// Propose the package revision to be finalized
	pkg.Spec.Lifecycle = porchapi.PackageRevisionLifecycleProposed
	proposeFunction := func() any {
		return t.Client.Update(t.GetContext(), &pkg)
	}
	proposeResults := RunInParallel(proposeFunction, proposeFunction)

	assert.Contains(t, proposeResults, nil, "expected one 'propose' request to succeed, but did not happen - results: %v", proposeResults)

	conflictFailurePresent := slices.ContainsFunc(proposeResults, func(eachResult any) bool {
		return eachResult != nil && strings.Contains(eachResult.(error).Error(), "another request is already in progress")
	})
	assert.True(t, conflictFailurePresent, "expected one 'propose' request to fail with a conflict, but did not happen - results: %v", proposeResults)

	var proposed porchapi.PackageRevision
	t.GetF(client.ObjectKey{
		Namespace: t.Namespace,
		Name:      pr.Name,
	}, &proposed)

	// Approve the package
	proposed.Spec.Lifecycle = porchapi.PackageRevisionLifecyclePublished
	approveFunction := func() any {
		_, err := t.Clientset.PorchV1alpha1().PackageRevisions(proposed.Namespace).UpdateApproval(t.GetContext(), proposed.Name, &proposed, metav1.UpdateOptions{})
		return err
	}
	approveResults := RunInParallel(approveFunction, approveFunction)

	assert.Contains(t, approveResults, nil, "expected one 'approve' request to succeed, but did not happen - results: %v", approveResults)

	conflictFailurePresent = slices.ContainsFunc(approveResults, func(eachResult any) bool {
		return eachResult != nil && strings.Contains(eachResult.(error).Error(), "another request is already in progress")
	})
	assert.True(t, conflictFailurePresent, "expected one 'approve' request to fail with a conflict, but did not happen - results: %v", approveResults)
}

func (t *PorchSuite) TestSubfolderPackageRevisionIncrementation() {
	const (
		repository           = "lifecycle"
		subfolderRepository  = "repo-in-subfolder"
		subfolderDirectory   = "random/repo/folder"
		normalPackageName    = "test-package"
		subfolderPackageName = "random/package/folder/test-package"
		workspace            = "workspace"
		workspace2           = "workspace2"
	)

	// Register the repositories
	t.RegisterMainGitRepositoryF(repository)
	t.RegisterGitRepositoryWithDirectoryF(subfolderRepository, subfolderDirectory)

	// Create a new package (via init)
	subfolderPr := t.CreatePackageDraftF(repository, subfolderPackageName, workspace)
	prInSubfolder := t.CreatePackageDraftF(subfolderRepository, normalPackageName, workspace)

	// Propose and approve the package revisions
	subfolderPr.Spec.Lifecycle = porchapi.PackageRevisionLifecycleProposed
	prInSubfolder.Spec.Lifecycle = porchapi.PackageRevisionLifecycleProposed
	t.UpdateF(subfolderPr)
	t.UpdateF(prInSubfolder)

	subfolderPr.Spec.Lifecycle = porchapi.PackageRevisionLifecyclePublished
	prInSubfolder.Spec.Lifecycle = porchapi.PackageRevisionLifecyclePublished
	subfolderPr = t.UpdateApprovalF(subfolderPr, metav1.UpdateOptions{})
	prInSubfolder = t.UpdateApprovalF(prInSubfolder, metav1.UpdateOptions{})

	assert.Equal(t, porchapi.PackageRevisionLifecyclePublished, subfolderPr.Spec.Lifecycle)
	assert.Equal(t, 1, subfolderPr.Spec.Revision)
	assert.Equal(t, porchapi.PackageRevisionLifecyclePublished, prInSubfolder.Spec.Lifecycle)
	assert.Equal(t, 1, prInSubfolder.Spec.Revision)

	// Create new package revisions via edit/copy
	editedSubfolderPr := t.CreatePackageSkeleton(repository, subfolderPackageName, workspace2)
	editedSubfolderPr.Spec.Tasks = []porchapi.Task{
		{
			Type: porchapi.TaskTypeEdit,
			Edit: &porchapi.PackageEditTaskSpec{
				Source: &porchapi.PackageRevisionRef{
					Name: subfolderPr.Name,
				},
			},
		},
	}
	t.CreateF(editedSubfolderPr)
	editedPrInSubfolder := t.CreatePackageSkeleton(subfolderRepository, normalPackageName, workspace2)
	editedPrInSubfolder.Spec.Tasks = []porchapi.Task{
		{
			Type: porchapi.TaskTypeEdit,
			Edit: &porchapi.PackageEditTaskSpec{
				Source: &porchapi.PackageRevisionRef{
					Name: prInSubfolder.Name,
				},
			},
		},
	}
	t.CreateF(editedPrInSubfolder)

	// Propose and approve these package revisions as well
	editedSubfolderPr.Spec.Lifecycle = porchapi.PackageRevisionLifecycleProposed
	editedPrInSubfolder.Spec.Lifecycle = porchapi.PackageRevisionLifecycleProposed
	t.UpdateF(editedSubfolderPr)
	t.UpdateF(editedPrInSubfolder)

	editedSubfolderPr.Spec.Lifecycle = porchapi.PackageRevisionLifecyclePublished
	editedPrInSubfolder.Spec.Lifecycle = porchapi.PackageRevisionLifecyclePublished
	editedSubfolderPr = t.UpdateApprovalF(editedSubfolderPr, metav1.UpdateOptions{})
	editedPrInSubfolder = t.UpdateApprovalF(editedPrInSubfolder, metav1.UpdateOptions{})

	assert.Equal(t, porchapi.PackageRevisionLifecyclePublished, editedSubfolderPr.Spec.Lifecycle)
	assert.Equal(t, 2, editedSubfolderPr.Spec.Revision)
	assert.Equal(t, porchapi.PackageRevisionLifecyclePublished, editedPrInSubfolder.Spec.Lifecycle)
	assert.Equal(t, 2, editedPrInSubfolder.Spec.Revision)
}

func (t *PorchSuite) TestDeleteDraft() {
	const (
		repository  = "delete-draft"
		packageName = "test-delete-draft"
		revision    = 1
		workspace   = "test-workspace"
	)

	// Register the repository
	t.RegisterMainGitRepositoryF(repository)

	// Create a draft package
	created := t.CreatePackageDraftF(repository, packageName, workspace)

	// Check the package exists
	var draft porchapi.PackageRevision
	t.MustExist(client.ObjectKey{Namespace: t.Namespace, Name: created.Name}, &draft)

	// Delete the package
	t.DeleteE(&porchapi.PackageRevision{
		ObjectMeta: metav1.ObjectMeta{
			Namespace: t.Namespace,
			Name:      created.Name,
		},
	})

	t.MustNotExist(&draft)
}

func (t *PorchSuite) TestConcurrentDeletes() {
	const (
		repository  = "delete-draft"
		packageName = "test-delete-draft-concurrent"
		revision    = 1
		workspace   = "test-workspace"
	)

	// Register the repository and create a draft package
	t.RegisterMainGitRepositoryF(repository)
	created := t.CreatePackageDraftF(repository, packageName, workspace)

	// Check the package exists
	var draft porchapi.PackageRevision
	t.MustExist(client.ObjectKey{Namespace: t.Namespace, Name: created.Name}, &draft)

	// Delete the same package with two clients at the same time
	deleteFunction := func() any {
		return t.Client.Delete(t.GetContext(), &porchapi.PackageRevision{
			ObjectMeta: metav1.ObjectMeta{
				Namespace: t.Namespace,
				Name:      created.Name,
			},
		})
	}
	results := RunInParallel(
		deleteFunction,
		deleteFunction)

	expectedResultCount := 2
	actualResultCount := len(results)
	assert.Equal(t, expectedResultCount, actualResultCount, "expected %d results but was %d", expectedResultCount, actualResultCount)

	assert.Contains(t, results, nil, "expected one request to succeed, but did not happen - results: %v", results)

	conflictFailurePresent := slices.ContainsFunc(results, func(eachResult any) bool {
		return eachResult != nil && strings.Contains(eachResult.(error).Error(), "another request is already in progress")
	})
	assert.True(t, conflictFailurePresent, "expected one request to fail with a conflict, but did not happen - results: %v", results)
	t.MustNotExist(&draft)
}

func (t *PorchSuite) TestDeleteProposed() {
	const (
		repository  = "delete-proposed"
		packageName = "test-delete-proposed"
		revision    = 1
		workspace   = "workspace"
	)

	// Register the repository
	t.RegisterMainGitRepositoryF(repository)

	// Create a draft package
	created := t.CreatePackageDraftF(repository, packageName, workspace)

	// Check the package exists
	var pkg porchapi.PackageRevision
	t.MustExist(client.ObjectKey{Namespace: t.Namespace, Name: created.Name}, &pkg)

	// Propose the package revision to be finalized
	pkg.Spec.Lifecycle = porchapi.PackageRevisionLifecycleProposed
	t.UpdateF(&pkg)

	// Delete the package
	t.DeleteE(&porchapi.PackageRevision{
		ObjectMeta: metav1.ObjectMeta{
			Namespace: t.Namespace,
			Name:      created.Name,
		},
	})

	t.MustNotExist(&pkg)
}

func (t *PorchSuite) TestDeleteFinal() {
	const (
		repository  = "delete-final"
		packageName = "test-delete-final"
		workspace   = "workspace"
	)

	// Register the repository
	t.RegisterMainGitRepositoryF(repository)

	// Create a draft package
	created := t.CreatePackageDraftF(repository, packageName, workspace)

	// Check the package exists
	var pkg porchapi.PackageRevision
	t.MustExist(client.ObjectKey{Namespace: t.Namespace, Name: created.Name}, &pkg)

	// Propose the package revision to be finalized
	t.Log("Proposing package")
	pkg.Spec.Lifecycle = porchapi.PackageRevisionLifecycleProposed
	t.UpdateF(&pkg)

	t.Log("Approving package")
	pkg.Spec.Lifecycle = porchapi.PackageRevisionLifecyclePublished
	t.UpdateApprovalF(&pkg, metav1.UpdateOptions{})

	t.MustExist(client.ObjectKey{Namespace: t.Namespace, Name: created.Name}, &pkg)

	// Try to delete the package. This should fail because it hasn't been proposed for deletion.
	t.Log("Trying to delete package (should fail)")
	t.DeleteL(&porchapi.PackageRevision{
		ObjectMeta: metav1.ObjectMeta{
			Namespace: t.Namespace,
			Name:      created.Name,
		},
	})
	t.MustExist(client.ObjectKey{Namespace: t.Namespace, Name: created.Name}, &pkg)

	// Propose deletion and then delete the package
	t.Log("Proposing deletion of  package")
	pkg.Spec.Lifecycle = porchapi.PackageRevisionLifecycleDeletionProposed
	t.UpdateApprovalF(&pkg, metav1.UpdateOptions{})

	t.Log("Deleting package")
	t.DeleteE(&porchapi.PackageRevision{
		ObjectMeta: metav1.ObjectMeta{
			Namespace: t.Namespace,
			Name:      created.Name,
		},
	})

	t.MustNotExist(&pkg)
}

func (t *PorchSuite) TestConcurrentProposeDeletes() {
	const (
		repository  = "delete-final"
		packageName = "test-delete-final-concurrent"
		workspace   = "workspace"
	)

	// Register the repository and create a draft package
	t.RegisterMainGitRepositoryF(repository)
	created := t.CreatePackageDraftF(repository, packageName, workspace)
	// Check the package exists
	var pkg porchapi.PackageRevision
	t.MustExist(client.ObjectKey{Namespace: t.Namespace, Name: created.Name}, &pkg)

	// Propose and approve the package revision to be finalized
	pkg.Spec.Lifecycle = porchapi.PackageRevisionLifecycleProposed
	t.UpdateF(&pkg)
	pkg.Spec.Lifecycle = porchapi.PackageRevisionLifecyclePublished
	t.UpdateApprovalF(&pkg, metav1.UpdateOptions{})

	t.MustExist(client.ObjectKey{Namespace: t.Namespace, Name: created.Name}, &pkg)

	// Propose deletion with two clients at once
	pkg.Spec.Lifecycle = porchapi.PackageRevisionLifecycleDeletionProposed
	proposeDeleteFunction := func() any {
		_, err := t.Clientset.PorchV1alpha1().PackageRevisions(pkg.Namespace).UpdateApproval(t.GetContext(), pkg.Name, &pkg, metav1.UpdateOptions{})
		return err
	}
	proposeDeleteResults := RunInParallel(proposeDeleteFunction, proposeDeleteFunction)

	assert.Contains(t, proposeDeleteResults, nil, "expected one 'propose-delete' request to succeed, but did not happen - results: %v", proposeDeleteResults)

	conflictFailurePresent := slices.ContainsFunc(proposeDeleteResults, func(eachResult any) bool {
		return eachResult != nil && strings.Contains(eachResult.(error).Error(), "another request is already in progress")
	})
	assert.True(t, conflictFailurePresent, "expected one 'propose-delete' request to fail with a conflict, but did not happen")
}

func (t *PorchSuite) TestProposeDeleteAndUndo() {
	const (
		repository  = "test-propose-delete-and-undo"
		packageName = "test-propose-delete-and-undo"
		workspace   = "workspace"
	)

	// Register the repository
	t.RegisterMainGitRepositoryF(repository)

	// Create a draft package
	created := t.CreatePackageDraftF(repository, packageName, workspace)

	// Check the package exists
	var pkg porchapi.PackageRevision
	t.MustExist(client.ObjectKey{Namespace: t.Namespace, Name: created.Name}, &pkg)

	// Propose the package revision to be finalized
	pkg.Spec.Lifecycle = porchapi.PackageRevisionLifecycleProposed
	t.UpdateF(&pkg)

	pkg.Spec.Lifecycle = porchapi.PackageRevisionLifecyclePublished
	t.UpdateApprovalF(&pkg, metav1.UpdateOptions{})
	t.MustExist(client.ObjectKey{Namespace: t.Namespace, Name: created.Name}, &pkg)

	_ = t.WaitUntilPackageRevisionExists(repository, packageName, -1)

	var list porchapi.PackageRevisionList
	t.ListF(&list, client.InNamespace(t.Namespace))

	for i := range list.Items {
		pkgRev := list.Items[i]
		t.Run(fmt.Sprintf("revision %d", pkgRev.Spec.Revision), func() {
			// Propose deletion
			pkgRev.Spec.Lifecycle = porchapi.PackageRevisionLifecycleDeletionProposed
			t.UpdateApprovalF(&pkgRev, metav1.UpdateOptions{})

			// Undo proposal of deletion
			pkgRev.Spec.Lifecycle = porchapi.PackageRevisionLifecyclePublished
			t.UpdateApprovalF(&pkgRev, metav1.UpdateOptions{})

			// Try to delete the package. This should fail because the lifecycle should be changed back to Published.
			t.DeleteL(&porchapi.PackageRevision{
				ObjectMeta: metav1.ObjectMeta{
					Namespace: t.Namespace,
					Name:      pkgRev.Name,
				},
			})
			t.MustExist(client.ObjectKey{Namespace: t.Namespace, Name: pkgRev.Name}, &pkgRev)

			// Propose deletion and then delete the package
			pkgRev.Spec.Lifecycle = porchapi.PackageRevisionLifecycleDeletionProposed
			t.UpdateApprovalF(&pkgRev, metav1.UpdateOptions{})

			t.DeleteE(&porchapi.PackageRevision{
				ObjectMeta: metav1.ObjectMeta{
					Namespace: t.Namespace,
					Name:      pkgRev.Name,
				},
			})

			t.MustNotExist(&pkgRev)
		})
	}
}

func (t *PorchSuite) TestDeleteAndRecreate() {
	const (
		repository  = "delete-and-recreate"
		packageName = "test-delete-and-recreate"
		revision    = 1
		workspace   = "work"
	)

	// Register the repository
	t.RegisterMainGitRepositoryF(repository)

	// Create a draft package
	created := t.CreatePackageDraftF(repository, packageName, workspace)

	// Check the package exists
	var pkg porchapi.PackageRevision
	t.MustExist(client.ObjectKey{Namespace: t.Namespace, Name: created.Name}, &pkg)

	t.Log("Propose the package revision to be finalized")
	pkg.Spec.Lifecycle = porchapi.PackageRevisionLifecycleProposed
	t.UpdateF(&pkg)

	t.Log("Approve the package revision to be finalized")
	pkg.Spec.Lifecycle = porchapi.PackageRevisionLifecyclePublished
	t.UpdateApprovalF(&pkg, metav1.UpdateOptions{})

	t.MustExist(client.ObjectKey{Namespace: t.Namespace, Name: created.Name}, &pkg)

	mainPkg := t.WaitUntilPackageRevisionExists(repository, packageName, -1)

	t.Log("Propose deletion and then delete the package with revision v1")
	pkg.Spec.Lifecycle = porchapi.PackageRevisionLifecycleDeletionProposed
	t.UpdateApprovalF(&pkg, metav1.UpdateOptions{})

	t.DeleteE(&porchapi.PackageRevision{
		ObjectMeta: metav1.ObjectMeta{
			Namespace: t.Namespace,
			Name:      created.Name,
		},
	})
	t.MustNotExist(&pkg)

	t.Log("Propose deletion and then delete the package with revision main")
	mainPkg.Spec.Lifecycle = porchapi.PackageRevisionLifecycleDeletionProposed
	t.UpdateApprovalF(mainPkg, metav1.UpdateOptions{})

	t.DeleteE(&porchapi.PackageRevision{
		ObjectMeta: metav1.ObjectMeta{
			Namespace: t.Namespace,
			Name:      mainPkg.Name,
		},
	})
	t.MustNotExist(mainPkg)

	// Recreate the package with the same name and workspace
	created = t.CreatePackageDraftF(repository, packageName, workspace)

	// Check the package exists
	t.MustExist(client.ObjectKey{Namespace: t.Namespace, Name: created.Name}, &pkg)

	// Ensure that there is only one init task in the package revision history
	foundInitTask := false
	for _, task := range pkg.Spec.Tasks {
		if task.Type == porchapi.TaskTypeInit {
			if foundInitTask {
				t.Fatalf("found two init tasks in recreated package revision")
			}
			foundInitTask = true
		}
	}
	t.Logf("successfully recreated package revision %q", packageName)
}

func (t *PorchSuite) TestDeleteFromMain() {
	const (
		repository        = "delete-main"
		packageNameFirst  = "test-delete-main-first"
		packageNameSecond = "test-delete-main-second"
		workspace         = "workspace"
	)

	// Register the repository
	t.RegisterMainGitRepositoryF(repository)

	t.Logf("Create and approve package: %s", packageNameFirst)
	createdFirst := t.CreatePackageDraftF(repository, packageNameFirst, workspace)

	// Check the package exists
	var pkgFirst porchapi.PackageRevision
	t.MustExist(client.ObjectKey{Namespace: t.Namespace, Name: createdFirst.Name}, &pkgFirst)

	// Propose the package revision to be finalized
	pkgFirst.Spec.Lifecycle = porchapi.PackageRevisionLifecycleProposed
	t.UpdateF(&pkgFirst)

	pkgFirst.Spec.Lifecycle = porchapi.PackageRevisionLifecyclePublished
	t.UpdateApprovalF(&pkgFirst, metav1.UpdateOptions{})

	t.MustExist(client.ObjectKey{Namespace: t.Namespace, Name: createdFirst.Name}, &pkgFirst)

	t.Logf("Create and approve package: %s", packageNameSecond)
	createdSecond := t.CreatePackageDraftF(repository, packageNameSecond, workspace)

	// Check the package exists
	var pkgSecond porchapi.PackageRevision
	t.MustExist(client.ObjectKey{Namespace: t.Namespace, Name: createdSecond.Name}, &pkgSecond)

	// Propose the package revision to be finalized
	pkgSecond.Spec.Lifecycle = porchapi.PackageRevisionLifecycleProposed
	t.UpdateF(&pkgSecond)

	pkgSecond.Spec.Lifecycle = porchapi.PackageRevisionLifecyclePublished
	t.UpdateApprovalF(&pkgSecond, metav1.UpdateOptions{})

	t.MustExist(client.ObjectKey{Namespace: t.Namespace, Name: createdSecond.Name}, &pkgSecond)

	t.Log("Wait for the 'main' revisions to get created")
	firstPkgRevFromMain := t.WaitUntilPackageRevisionExists(repository, packageNameFirst, -1)
	secondPkgRevFromMain := t.WaitUntilPackageRevisionExists(repository, packageNameSecond, -1)

	t.Log("Propose deletion of both main packages")
	firstPkgRevFromMain.Spec.Lifecycle = porchapi.PackageRevisionLifecycleDeletionProposed
	t.UpdateApprovalF(firstPkgRevFromMain, metav1.UpdateOptions{})
	secondPkgRevFromMain.Spec.Lifecycle = porchapi.PackageRevisionLifecycleDeletionProposed
	t.UpdateApprovalF(secondPkgRevFromMain, metav1.UpdateOptions{})

	t.Log("Delete the first package revision from main")
	t.DeleteE(&porchapi.PackageRevision{
		ObjectMeta: metav1.ObjectMeta{
			Namespace: t.Namespace,
			Name:      firstPkgRevFromMain.Name,
		},
	})

	t.Log("Delete the second package revision from main")
	t.DeleteE(&porchapi.PackageRevision{
		ObjectMeta: metav1.ObjectMeta{
			Namespace: t.Namespace,
			Name:      secondPkgRevFromMain.Name,
		},
	})

	// Propose and delete the original package revisions (cleanup)
	var list porchapi.PackageRevisionList
	t.ListE(&list, client.InNamespace(t.Namespace))
	for _, pkgrev := range list.Items {
		t.Logf("Propose deletion and delete package revision: %s", pkgrev.Name)
		pkgrev.Spec.Lifecycle = porchapi.PackageRevisionLifecycleDeletionProposed
		t.UpdateApprovalF(&pkgrev, metav1.UpdateOptions{})
		t.DeleteE(&porchapi.PackageRevision{
			ObjectMeta: metav1.ObjectMeta{
				Namespace: t.Namespace,
				Name:      pkgrev.Name,
			},
		})
	}
}

func (t *PorchSuite) TestCloneLeadingSlash() {
	const (
		repository  = "clone-ls"
		packageName = "test-clone-ls"
		revision    = 1
		workspace   = "workspace"
	)

	t.RegisterMainGitRepositoryF(repository)

	// Clone the package. Use leading slash in the directory (regression test)
	new := &porchapi.PackageRevision{
		TypeMeta: metav1.TypeMeta{
			Kind:       "PackageRevision",
			APIVersion: porchapi.SchemeGroupVersion.Identifier(),
		},
		ObjectMeta: metav1.ObjectMeta{
			Namespace: t.Namespace,
		},
		Spec: porchapi.PackageRevisionSpec{
			PackageName:    packageName,
			WorkspaceName:  workspace,
			RepositoryName: repository,
			Tasks: []porchapi.Task{
				{
					Type: porchapi.TaskTypeClone,
					Clone: &porchapi.PackageCloneTaskSpec{
						Upstream: porchapi.UpstreamPackage{
							Type: porchapi.RepositoryTypeGit,
							Git: &porchapi.GitPackage{
								Repo:      t.testBlueprintsRepo,
								Ref:       "basens/v1",
								Directory: "/basens",
								SecretRef: porchapi.SecretRef{
									Name: t.CreateGcpPackageRevisionSecret("clone-ls"),
								},
							},
						},
						Strategy: porchapi.ResourceMerge,
					},
				},
			},
		},
	}

	t.CreateF(new)

	var pr porchapi.PackageRevision
	t.MustExist(client.ObjectKey{Namespace: t.Namespace, Name: new.Name}, &pr)
}

func (t *PorchSuite) TestPackageUpgrade() {
	const (
		gitRepository = "package-upgrade"
	)

	t.RegisterTestBlueprintRepository("test-blueprints", "")

	var list porchapi.PackageRevisionList
	t.ListE(&list, client.InNamespace(t.Namespace))

	basensV1 := t.MustFindPackageRevision(&list, repository.PackageRevisionKey{PkgKey: repository.PackageKey{RepoKey: repository.RepositoryKey{Name: "test-blueprints"}, Package: "basens"}, Revision: 1})
	basensV2 := t.MustFindPackageRevision(&list, repository.PackageRevisionKey{PkgKey: repository.PackageKey{RepoKey: repository.RepositoryKey{Name: "test-blueprints"}, Package: "basens"}, Revision: 2})

	// Register the repository as 'downstream'
	t.RegisterMainGitRepositoryF(gitRepository)

	// Create PackageRevision from upstream repo
	pr := &porchapi.PackageRevision{
		TypeMeta: metav1.TypeMeta{
			Kind:       "PackageRevision",
			APIVersion: porchapi.SchemeGroupVersion.String(),
		},
		ObjectMeta: metav1.ObjectMeta{
			Namespace: t.Namespace,
		},
		Spec: porchapi.PackageRevisionSpec{
			PackageName:    "testns",
			WorkspaceName:  "test-workspace",
			RepositoryName: gitRepository,
			Tasks: []porchapi.Task{
				{
					Type: porchapi.TaskTypeClone,
					Clone: &porchapi.PackageCloneTaskSpec{
						Upstream: porchapi.UpstreamPackage{
							UpstreamRef: &porchapi.PackageRevisionRef{
								Name: basensV1.Name,
							},
						},
					},
				},
			},
		},
	}

	t.CreateF(pr)

	var revisionResources porchapi.PackageRevisionResources
	t.GetF(client.ObjectKey{
		Namespace: t.Namespace,
		Name:      pr.Name,
	}, &revisionResources)

	filename := filepath.Join("testdata", "update-resources", "add-config-map.yaml")
	cm, err := os.ReadFile(filename)
	if err != nil {
		t.Fatalf("Failed to read ConfigMap from %q: %v", filename, err)
	}
	revisionResources.Spec.Resources["config-map.yaml"] = string(cm)
	t.UpdateF(&revisionResources)

	// publish PackageRevision
	t.GetF(client.ObjectKeyFromObject(pr), pr)
	pr.Spec.Lifecycle = porchapi.PackageRevisionLifecycleProposed
	t.UpdateF(pr)
	pr.Spec.Lifecycle = porchapi.PackageRevisionLifecyclePublished
	t.UpdateApprovalF(pr, metav1.UpdateOptions{})

	// upgrade "test-workspace" to basensV2
	pr.Spec.Lifecycle = porchapi.PackageRevisionLifecycleDraft
	pr.Spec.WorkspaceName = "test-workspace-upgrade"
	pr.Spec.Tasks = []porchapi.Task{{
		Type: porchapi.TaskTypeUpgrade,
		Upgrade: &porchapi.PackageUpgradeTaskSpec{
			OldUpstream: porchapi.PackageRevisionRef{
				Name: basensV1.Name,
			},
			NewUpstream: porchapi.PackageRevisionRef{
				Name: basensV2.Name,
			},
			LocalPackageRevisionRef: porchapi.PackageRevisionRef{
				Name: pr.Name, // this is still the name of the "test-workspace" PR
			},
		},
	}}

	t.CreateF(pr)

	t.GetF(client.ObjectKey{
		Namespace: t.Namespace,
		Name:      pr.Name,
	}, &revisionResources)

	if _, found := revisionResources.Spec.Resources["resourcequota.yaml"]; !found {
		t.Errorf("Updated package should contain 'resourcequota.yaml` file")
	}
}

func (t *PorchSuite) TestConcurrentPackageUpgrades() {
	const (
		gitRepository = "package-upgrade"
		packageName   = "testns-concurrent"
		workspace     = "test-workspace"
	)

	t.RegisterTestBlueprintRepository("test-blueprints", "")

	var list porchapi.PackageRevisionList
	t.ListE(&list, client.InNamespace(t.Namespace))

	basensV1 := t.MustFindPackageRevision(&list, repository.PackageRevisionKey{PkgKey: repository.PackageKey{RepoKey: repository.RepositoryKey{Name: "test-blueprints"}, Package: "basens"}, Revision: 1})
	basensV2 := t.MustFindPackageRevision(&list, repository.PackageRevisionKey{PkgKey: repository.PackageKey{RepoKey: repository.RepositoryKey{Name: "test-blueprints"}, Package: "basens"}, Revision: 2})

	// Register the repository as 'downstream'
	t.RegisterMainGitRepositoryF(gitRepository)

	// Create PackageRevision from upstream repo
	pr := t.CreatePackageSkeleton(gitRepository, packageName, workspace)
	pr.Spec.Tasks = []porchapi.Task{
		{
			Type: porchapi.TaskTypeClone,
			Clone: &porchapi.PackageCloneTaskSpec{
				Upstream: porchapi.UpstreamPackage{
					UpstreamRef: &porchapi.PackageRevisionRef{
						Name: basensV1.Name,
					},
				},
			},
		},
	}
	t.CreateF(pr)

	pr.Spec.Tasks[0].Clone.Upstream.UpstreamRef.Name = basensV2.Name

	// Two clients at the same time try to update the downstream package
	updateFunction := func() any {
		return t.Client.Update(t.GetContext(), pr)
	}
	results := RunInParallel(updateFunction, updateFunction)

	assert.Contains(t, results, nil, "expected one request to succeed, but did not happen - results: %v", results)

	conflictFailurePresent := slices.ContainsFunc(results, func(eachResult any) bool {
		return eachResult != nil && strings.Contains(eachResult.(error).Error(), "another request is already in progress")
	})
	assert.True(t, conflictFailurePresent, "expected one request to fail with a conflict, but did not happen - results: %v", results)
}

func (t *PorchSuite) TestRegisterRepository() {
	const (
		repository = "register"
	)
	t.RegisterMainGitRepositoryF(repository, RepositoryOptions{RepOpts: withType(configapi.RepositoryTypeGit)},
		RepositoryOptions{RepOpts: WithDeployment()})

	var repo configapi.Repository
	t.GetF(client.ObjectKey{
		Namespace: t.Namespace,
		Name:      repository,
	}, &repo)

	if got, want := repo.Spec.Type, configapi.RepositoryTypeGit; got != want {
		t.Errorf("Repo Type: got %q, want %q", got, want)
	}
	if got, want := repo.Spec.Deployment, true; got != want {
		t.Errorf("Repo Deployment: got %t, want %t", got, want)
	}
}

func (t *PorchSuite) TestBuiltinFunctionEvaluator() {
	// Register the repository as 'git-fn'
	t.RegisterMainGitRepositoryF("git-builtin-fn")

	// Create Package Revision
	pr := &porchapi.PackageRevision{
		ObjectMeta: metav1.ObjectMeta{
			Namespace: t.Namespace,
		},
		Spec: porchapi.PackageRevisionSpec{
			PackageName:    "test-builtin-fn-bucket",
			WorkspaceName:  "test-workspace",
			RepositoryName: "git-builtin-fn",
			Tasks: []porchapi.Task{
				{
					Type: "clone",
					Clone: &porchapi.PackageCloneTaskSpec{
						Upstream: porchapi.UpstreamPackage{
							Type: "git",
							Git: &porchapi.GitPackage{
								Repo:      t.gcpBlueprintsRepo,
								Ref:       "bucket-blueprint-v0.4.3",
								Directory: "catalog/bucket",
								SecretRef: porchapi.SecretRef{
									Name: t.CreateGcpPackageRevisionSecret("test-builtin-fn-bucket"),
								},
							},
						},
					},
				},
<<<<<<< HEAD
=======
				{
					Type: "eval",
					Eval: &porchapi.FunctionEvalTaskSpec{
						//
						Image: t.gcrPrefix + "/starlark:v0.4.3",
						ConfigMap: map[string]string{
							"source": `for resource in ctx.resource_list["items"]:
		  resource["metadata"]["annotations"]["foo"] = "bar"`,
						},
					},
				},
				{
					Type: "eval",
					Eval: &porchapi.FunctionEvalTaskSpec{
						Image: t.gcrPrefix + "/set-namespace:v0.4.1",
						ConfigMap: map[string]string{
							"namespace": "bucket-namespace",
						},
					},
				},
>>>>>>> 545e82af
				// TODO: add test for apply-replacements, we can't do it now because FunctionEvalTaskSpec doesn't allow
				// non-ConfigMap functionConfig due to a code generator issue when dealing with unstructured.
			},
		},
	}
	t.CreateF(pr)

	// Get package resources
	resources := &porchapi.PackageRevisionResources{}
	t.GetF(client.ObjectKey{
		Namespace: t.Namespace,
		Name:      pr.Name,
	}, resources)

	t.AddMutator(resources, "starlark:v0.4.3", map[string]string{
		"source": `for resource in ctx.resource_list["items"]:
		  resource["metadata"]["annotations"]["foo"] = "bar"`,
	})
	t.AddMutator(resources, "set-namespace:v0.4.1", map[string]string{"namespace": "bucket-namespace"})
	t.UpdateF(resources)

	bucket, ok := resources.Spec.Resources["bucket.yaml"]
	if !ok {
		t.Errorf("'bucket.yaml' not found among package resources")
	}
	node, err := yaml.Parse(bucket)
	if err != nil {
		t.Errorf("yaml.Parse(\"bucket.yaml\") failed: %v", err)
	}
	if got, want := node.GetNamespace(), "bucket-namespace"; got != want {
		t.Errorf("StorageBucket namespace: got %q, want %q", got, want)
	}
	annotations := node.GetAnnotations()
	if val, found := annotations["foo"]; !found || val != "bar" {
		t.Errorf("StorageBucket annotations should contain foo=bar, but got %v", annotations)
	}
}

func (t *PorchSuite) TestExecFunctionEvaluator() {
	// Register the repository as 'git-fn'
	t.RegisterMainGitRepositoryF("git-fn")

	// Create Package Revision
	pr := &porchapi.PackageRevision{
		ObjectMeta: metav1.ObjectMeta{
			Namespace: t.Namespace,
		},
		Spec: porchapi.PackageRevisionSpec{
			PackageName:    "test-fn-bucket",
			WorkspaceName:  "test-workspace",
			RepositoryName: "git-fn",
			Tasks: []porchapi.Task{
				{
					Type: "clone",
					Clone: &porchapi.PackageCloneTaskSpec{
						Upstream: porchapi.UpstreamPackage{
							Type: "git",
							Git: &porchapi.GitPackage{
								Repo:      t.gcpBlueprintsRepo,
								Ref:       "bucket-blueprint-v0.4.3",
								Directory: "catalog/bucket",
								SecretRef: porchapi.SecretRef{
									Name: t.CreateGcpPackageRevisionSecret("test-fn-bucket"),
								},
							},
						},
					},
				},
<<<<<<< HEAD
=======
				{
					Type: "eval",
					Eval: &porchapi.FunctionEvalTaskSpec{
						Image: t.gcrPrefix + "/starlark:v0.3.0",
						ConfigMap: map[string]string{
							"source": `# set the namespace on all resources

for resource in ctx.resource_list["items"]:

	  # mutate the resource
	  resource["metadata"]["namespace"] = "bucket-namespace"`,
						},
					},
				},
				{
					Type: "eval",
					Eval: &porchapi.FunctionEvalTaskSpec{
						Image: t.gcrPrefix + "/set-annotations:v0.1.4",
						ConfigMap: map[string]string{
							"foo": "bar",
						},
					},
				},
>>>>>>> 545e82af
			},
		},
	}
	t.CreateF(pr)

	// Get package resources
	resources := &porchapi.PackageRevisionResources{}
	t.GetF(client.ObjectKey{
		Namespace: t.Namespace,
		Name:      pr.Name,
	}, resources)

	t.AddMutator(resources, "gcr.io/kpt-fn/starlark:v0.3.0", map[string]string{
		"source": `# set the namespace on all resources

for resource in ctx.resource_list["items"]:

	  # mutate the resource
	  resource["metadata"]["namespace"] = "bucket-namespace"`,
	})
	t.AddMutator(resources, "gcr.io/kpt-fn/set-annotations:v0.1.4", map[string]string{"foo": "bar"})
	t.UpdateF(resources)

	bucket, ok := resources.Spec.Resources["bucket.yaml"]
	if !ok {
		t.Errorf("'bucket.yaml' not found among package resources")
	}
	node, err := yaml.Parse(bucket)
	if err != nil {
		t.Errorf("yaml.Parse(\"bucket.yaml\") failed: %v", err)
	}
	if got, want := node.GetNamespace(), "bucket-namespace"; got != want {
		t.Errorf("StorageBucket namespace: got %q, want %q", got, want)
	}
	annotations := node.GetAnnotations()
	if val, found := annotations["foo"]; !found || val != "bar" {
		t.Errorf("StorageBucket annotations should contain foo=bar, but got %v", annotations)
	}
}

func (t *PorchSuite) TestPodFunctionEvaluatorWithDistrolessImage() {
	if t.TestRunnerIsLocal {
		t.Skipf("Skipping due to not having pod evaluator in local mode")
	}

	t.RegisterMainGitRepositoryF("git-fn-distroless")

	// Create Package Revision
	pr := &porchapi.PackageRevision{
		ObjectMeta: metav1.ObjectMeta{
			Namespace: t.Namespace,
		},
		Spec: porchapi.PackageRevisionSpec{
			PackageName:    "test-fn-redis-bucket",
			WorkspaceName:  "test-description",
			RepositoryName: "git-fn-distroless",
			Tasks: []porchapi.Task{
				{
					Type: "clone",
					Clone: &porchapi.PackageCloneTaskSpec{
						Upstream: porchapi.UpstreamPackage{
							Type: "git",
							Git: &porchapi.GitPackage{
								Repo:      t.gcpBlueprintsRepo,
								Ref:       "redis-bucket-blueprint-v0.3.2",
								Directory: "catalog/redis-bucket",
								SecretRef: porchapi.SecretRef{
									Name: t.CreateGcpPackageRevisionSecret("test-fn-redis-bucket"),
								},
							},
						},
					},
				},
<<<<<<< HEAD
=======
				{
					Type: "patch",
					Patch: &porchapi.PackagePatchTaskSpec{
						Patches: []porchapi.PatchSpec{
							{
								File: "configmap.yaml",
								Contents: `
apiVersion: v1
kind: ConfigMap
metadata:
  name: kptfile.kpt.dev
data:
  name: bucket-namespace
`,

								PatchType: porchapi.PatchTypeCreateFile,
							},
						},
					},
				},
				{
					Type: "eval",
					Eval: &porchapi.FunctionEvalTaskSpec{
						// This image is a mirror of gcr.io/cad-demo-sdk/set-namespace@sha256:462e44020221e72e3eb337ee59bc4bc3e5cb50b5ed69d377f55e05bec3a93d11
						// which uses gcr.io/distroless/base-debian11:latest as the base image.
						Image: t.gcrPrefix + "-demo/set-namespace:v0.1.0",
					},
				},
>>>>>>> 545e82af
			},
		},
	}
	t.CreateF(pr)

	// Get package resources
	resources := &porchapi.PackageRevisionResources{}
	t.GetF(client.ObjectKey{
		Namespace: t.Namespace,
		Name:      pr.Name,
	}, resources)

	resources.Spec.Resources["configmap.yaml"] = `
apiVersion: v1
kind: ConfigMap
metadata:
  name: kptfile.kpt.dev
data:
  name: bucket-namespace
`
	t.AddMutator(resources, "gcr.io/kpt-fn-demo/set-namespace:v0.1.0", nil)
	t.UpdateF(resources)

	bucket, ok := resources.Spec.Resources["bucket.yaml"]
	if !ok {
		t.Errorf("'bucket.yaml' not found among package resources")
	}
	node, err := yaml.Parse(bucket)
	if err != nil {
		t.Errorf("yaml.Parse(\"bucket.yaml\") failed: %v", err)
	}
	if got, want := node.GetNamespace(), "bucket-namespace"; got != want {
		t.Errorf("StorageBucket namespace: got %q, want %q", got, want)
	}
}

func (t *PorchSuite) TestPodEvaluator() {
	if t.TestRunnerIsLocal {
		t.Skipf("Skipping due to not having pod evaluator in local mode")
	}

<<<<<<< HEAD
	const (
		generateFolderImage = "generate-folders:v0.1.1" // This function is a TS based function.
		setAnnotationsImage = "set-annotations:v0.1.3"  // set-annotations:v0.1.3 is an older version that porch maps neither to built-in nor exec.
	)
=======
	generateFolderImage := t.gcrPrefix + "/generate-folders:v0.1.1" // This function is a TS based function.
	setAnnotationsImage := t.gcrPrefix + "/set-annotations:v0.1.3"  // set-annotations:v0.1.3 is an older version that porch maps neither to built-in nor exec.

	// This is needed as this specific commit does not contain the config.kubernetes.io/local-config annotation in the kptfile.
	// Furthermore, set-annotations is not cached - therefore when using an internal repos, need to pull the image without gcr prefix.
	// Internal kptifle requires no gcr prefix in mutators and no config.kubernetes.io/local-config annotation.
	repoRef := "783380ce4e6c3f21e9e90055b3a88bada0410154"
	if os.Getenv(gcrPrefixEnv) != "" {
		repoRef = os.Getenv(podEvalRefEnv)
	}
>>>>>>> 545e82af

	// Register the repository as 'git-fn'
	t.RegisterMainGitRepositoryF("git-fn-pod")

	// Create Package Revision
	pr := &porchapi.PackageRevision{
		ObjectMeta: metav1.ObjectMeta{
			Namespace: t.Namespace,
		},
		Spec: porchapi.PackageRevisionSpec{
			PackageName:    "test-fn-pod-hierarchy",
			WorkspaceName:  "workspace-1",
			RepositoryName: "git-fn-pod",
			Tasks: []porchapi.Task{
				{
					Type: "clone",
					Clone: &porchapi.PackageCloneTaskSpec{
						Upstream: porchapi.UpstreamPackage{
							Type: "git",
							Git: &porchapi.GitPackage{
								Repo:      t.gcpBlueprintsRepo,
								Ref:       repoRef,
								Directory: "catalog/hierarchy/simple",
								SecretRef: porchapi.SecretRef{
									Name: t.CreateGcpPackageRevisionSecret("test-fn-pod-hierarchy-workspace-1"),
								},
							},
						},
					},
				},
			},
		},
	}
	t.CreateF(pr)

	// Get package resources
	resources := &porchapi.PackageRevisionResources{}
	t.GetF(client.ObjectKey{
		Namespace: t.Namespace,
		Name:      pr.Name,
	}, resources)

	// Testing pod evaluator with TS function
	t.AddMutator(resources, generateFolderImage, nil)
	// Testing pod evaluator with golang function
	t.AddMutator(resources, setAnnotationsImage, map[string]string{"test-key": "test-val"})
	t.UpdateF(resources)

	counter := 0
	for name, obj := range resources.Spec.Resources {
		if strings.HasPrefix(name, "hierarchy/") {
			counter++
			node, err := yaml.Parse(obj)
			if err != nil {
				t.Errorf("failed to parse Folder object: %v", err)
			}
			if node.GetAnnotations()["test-key"] != "test-val" {
				t.Errorf("Folder should contain annotation `test-key:test-val`, the annotations we got: %v", node.GetAnnotations())
			}
		}
	}
	if counter != 4 {
		t.Errorf("expected 4 Folder objects, but got %v", counter)
	}

	// Get the fn runner pods and delete them.
	podList := &corev1.PodList{}
	t.ListF(podList, client.InNamespace("porch-fn-system"))
	for _, pod := range podList.Items {
		img := pod.Spec.Containers[0].Image
		if img == generateFolderImage || img == setAnnotationsImage {
			t.DeleteF(&pod)
		}
	}

	// Create another Package Revision
	pr2 := &porchapi.PackageRevision{
		ObjectMeta: metav1.ObjectMeta{
			Namespace: t.Namespace,
		},
		Spec: porchapi.PackageRevisionSpec{
			PackageName:    "test-fn-pod-hierarchy",
			WorkspaceName:  "workspace-2",
			RepositoryName: "git-fn-pod",
			Tasks: []porchapi.Task{
				{
					Type: "clone",
					Clone: &porchapi.PackageCloneTaskSpec{
						Upstream: porchapi.UpstreamPackage{
							Type: "git",
							Git: &porchapi.GitPackage{
								Repo:      t.gcpBlueprintsRepo,
								Ref:       repoRef,
								Directory: "catalog/hierarchy/simple",
								SecretRef: porchapi.SecretRef{
									Name: t.CreateGcpPackageRevisionSecret("test-fn-pod-hierarchy-workspace-2"),
								},
							},
						},
					},
				},
			},
		},
	}
	t.CreateF(pr2)

	// Get package resources
	t.GetF(client.ObjectKey{
		Namespace: t.Namespace,
		Name:      pr2.Name,
	}, resources)

	// Testing pod evaluator with TS function
	t.AddMutator(resources, generateFolderImage, nil)
	// Testing pod evaluator with golang function
	t.AddMutator(resources, setAnnotationsImage, map[string]string{"new-test-key": "new-test-val"})
	t.UpdateF(resources)

	counter = 0
	for name, obj := range resources.Spec.Resources {
		if strings.HasPrefix(name, "hierarchy/") {
			counter++
			node, err := yaml.Parse(obj)
			if err != nil {
				t.Errorf("failed to parse Folder object: %v", err)
			}
			if node.GetAnnotations()["new-test-key"] != "new-test-val" {
				t.Errorf("Folder should contain annotation `test-key:test-val`, the annotations we got: %v", node.GetAnnotations())
			}
		}
	}
	if counter != 4 {
		t.Errorf("expected 4 Folder objects, but got %v", counter)
	}
}

func (t *PorchSuite) TestPodEvaluatorWithFailure() {
	if t.TestRunnerIsLocal {
		t.Skipf("Skipping due to not having pod evaluator in local mode")
	}

	t.RegisterMainGitRepositoryF("git-fn-pod-failure")

	// Create Package Revision
	pr := &porchapi.PackageRevision{
		ObjectMeta: metav1.ObjectMeta{
			Namespace: t.Namespace,
		},
		Spec: porchapi.PackageRevisionSpec{
			PackageName:    "test-fn-pod-bucket",
			WorkspaceName:  "workspace",
			RepositoryName: "git-fn-pod-failure",
			Tasks: []porchapi.Task{
				{
					Type: "clone",
					Clone: &porchapi.PackageCloneTaskSpec{
						Upstream: porchapi.UpstreamPackage{
							Type: "git",
							Git: &porchapi.GitPackage{
								Repo:      t.gcpBlueprintsRepo,
								Ref:       "bucket-blueprint-v0.4.3",
								Directory: "catalog/bucket",
								SecretRef: porchapi.SecretRef{
									Name: t.CreateGcpPackageRevisionSecret("test-fn-pod-bucket"),
								},
							},
						},
					},
				},
<<<<<<< HEAD
=======
				{
					Type: "eval",
					Eval: &porchapi.FunctionEvalTaskSpec{
						// This function is expect to fail due to not knowing schema for some CRDs.
						Image: t.gcrPrefix + "/kubeval:v0.2.0",
					},
				},
>>>>>>> 545e82af
			},
		},
	}

	t.CreateF(pr)

	resources := &porchapi.PackageRevisionResources{}
	t.GetF(client.ObjectKey{
		Namespace: t.Namespace,
		Name:      pr.Name,
	}, resources)

	t.AddMutator(resources, "kubeval:v0.2.0", nil)

	err := t.Client.Update(t.GetContext(), resources)
	expectedErrMsg := "Validating arbitrary CRDs is not supported"
	if err == nil || !strings.Contains(err.Error(), expectedErrMsg) {
		t.Fatalf("expected the error to contain %q, but got %v", expectedErrMsg, err)
	}
}

func (t *PorchSuite) TestLargePackageRevision() {
	const testDataSize = 5 * 1024 * 1024

	setAnnotationsImage := t.gcrPrefix + "/set-annotations:v0.1.3" // set-annotations:v0.1.3 is an older version that porch maps neither to built-in nor exec.

	t.RegisterMainGitRepositoryF("git-fn-pod-large")

	// Create Package Revision
	pr := &porchapi.PackageRevision{
		TypeMeta: metav1.TypeMeta{
			Kind:       porchapi.PackageRevisionGVR.Resource,
			APIVersion: porchapi.SchemeGroupVersion.String(),
		},
		ObjectMeta: metav1.ObjectMeta{
			Namespace: t.Namespace,
		},
		Spec: porchapi.PackageRevisionSpec{
			PackageName:    "new-package",
			WorkspaceName:  "workspace",
			RepositoryName: "git-fn-pod-large",
			Tasks: []porchapi.Task{
				{
					Type: porchapi.TaskTypeInit,
					Init: &porchapi.PackageInitTaskSpec{
						Description: "this is a test",
					},
				},
			},
		},
	}

	t.CreateF(pr)

	var prr porchapi.PackageRevisionResources
	t.GetF(client.ObjectKeyFromObject(pr), &prr)

	if !t.TestRunnerIsLocal {
		// pod evaluator is not available in local test mode, skip testing it
		prr.Spec.Resources["Kptfile"] += `
pipeline:
  mutators:
  - image: ` + setAnnotationsImage + `
    configMap:
      test-key: test-val
    selectors:
       - name: test-data
`
	}

	prr.Spec.Resources["largefile.yaml"] = `
apiVersion: v1
kind: ConfigMap
metadata:
  name: test-data
  labels:
    something: somewhere
data:
  value: "` + strings.Repeat("a", testDataSize) + `"
`

	t.UpdateF(&prr)

	rs := prr.Status.RenderStatus
	if rs.Err != "" || rs.Result.ExitCode != 0 {
		t.Fatalf("Couldn't render large package! exit code: %v,\n%v", rs.Result.ExitCode, rs.Err)
	}

	// Get package resources
	t.GetF(client.ObjectKeyFromObject(pr), &prr)

	for name, obj := range prr.Spec.Resources {
		if !strings.HasSuffix(name, ".yaml") {
			continue
		}
		node, err := yaml.Parse(obj)
		if err != nil {
			t.Errorf("failed to parse object: %v", err)
		}
		if node.GetName() == "test-data" {
			f := node.Field("data")
			if f.IsNilOrEmpty() {
				t.Fatalf("couldn't find data field in test-data")
			}
			longString, err := f.Value.GetString("value")
			if err != nil {
				t.Fatalf("couldn't find large string in test-data: %v", err)
			}
			if len(longString) != testDataSize {
				t.Fatalf("large string size mismatch. want: %v, got: %v", testDataSize, len(longString))
			}
			if !t.TestRunnerIsLocal && (node.GetAnnotations()["test-key"] != "test-val") {
				t.Errorf("Object (%s %q) should contain annotation `test-key:test-val`, but we got: %v", node.GetKind(), node.GetName(), node.GetAnnotations())
			}
		}
	}
}

func (t *PorchSuite) TestRepositoryError() {
	const (
		repositoryName = "repo-with-error"
	)
	t.CreateF(&configapi.Repository{
		TypeMeta: metav1.TypeMeta{
			Kind:       configapi.TypeRepository.Kind,
			APIVersion: configapi.TypeRepository.APIVersion(),
		},
		ObjectMeta: metav1.ObjectMeta{
			Name:      repositoryName,
			Namespace: t.Namespace,
		},
		Spec: configapi.RepositorySpec{
			Description: "Repository With Error",
			Type:        configapi.RepositoryTypeGit,
			Git: &configapi.GitRepository{
				// Use `invalid` domain: https://www.rfc-editor.org/rfc/rfc6761#section-6.4
				Repo: "https://repo.invalid/repository.git",
			},
		},
	})
	t.Cleanup(func() {
		t.DeleteL(&configapi.Repository{
			ObjectMeta: metav1.ObjectMeta{
				Name:      repositoryName,
				Namespace: t.Namespace,
			},
		})
	})

	giveUp := time.Now().Add(60 * time.Second)

	for {
		if time.Now().After(giveUp) {
			t.Errorf("Timed out waiting for Repository Condition")
			break
		}

		time.Sleep(5 * time.Second)

		var repository configapi.Repository
		t.GetF(client.ObjectKey{
			Namespace: t.Namespace,
			Name:      repositoryName,
		}, &repository)

		available := meta.FindStatusCondition(repository.Status.Conditions, configapi.RepositoryReady)
		if available == nil {
			// Condition not yet set
			t.Logf("Repository condition not yet available")
			continue
		}

		if got, want := available.Status, metav1.ConditionFalse; got != want {
			t.Errorf("Repository Available Condition Status; got %q, want %q", got, want)
		}
		if got, want := available.Reason, configapi.ReasonError; got != want {
			t.Errorf("Repository Available Condition Reason: got %q, want %q", got, want)
		}
		break
	}
}

func (t *PorchSuite) TestNewPackageRevisionLabels() {
	const (
		repository = "pkg-rev-labels"
		labelKey1  = "kpt.dev/label"
		labelVal1  = "foo"
		labelKey2  = "kpt.dev/other-label"
		labelVal2  = "bar"
		annoKey1   = "kpt.dev/anno"
		annoVal1   = "foo"
		annoKey2   = "kpt.dev/other-anno"
		annoVal2   = "bar"
	)

	t.RegisterMainGitRepositoryF(repository)

	// Create a package with labels and annotations.
	pr := porchapi.PackageRevision{
		TypeMeta: metav1.TypeMeta{
			Kind:       "PackageRevision",
			APIVersion: porchapi.SchemeGroupVersion.String(),
		},
		ObjectMeta: metav1.ObjectMeta{
			Namespace: t.Namespace,
			Labels: map[string]string{
				labelKey1: labelVal1,
			},
			Annotations: map[string]string{
				annoKey1: annoVal1,
				annoKey2: annoVal2,
			},
		},
		Spec: porchapi.PackageRevisionSpec{
			PackageName:    "new-package",
			WorkspaceName:  "workspace",
			RepositoryName: repository,
			Tasks: []porchapi.Task{
				{
					Type: porchapi.TaskTypeInit,
					Init: &porchapi.PackageInitTaskSpec{
						Description: "this is a test",
					},
				},
			},
		},
	}
	t.CreateF(&pr)
	t.ValidateLabelsAndAnnos(pr.Name,
		map[string]string{
			labelKey1: labelVal1,
		},
		map[string]string{
			annoKey1: annoVal1,
			annoKey2: annoVal2,
		},
	)

	// Propose the package.
	pr.Spec.Lifecycle = porchapi.PackageRevisionLifecycleProposed
	t.UpdateF(&pr)

	// retrieve the updated object
	t.GetF(client.ObjectKey{
		Namespace: pr.Namespace,
		Name:      pr.Name,
	}, &pr)

	t.ValidateLabelsAndAnnos(pr.Name,
		map[string]string{
			labelKey1: labelVal1,
		},
		map[string]string{
			annoKey1: annoVal1,
			annoKey2: annoVal2,
		},
	)

	// Approve the package
	pr.Spec.Lifecycle = porchapi.PackageRevisionLifecyclePublished
	_ = t.UpdateApprovalF(&pr, metav1.UpdateOptions{})
	t.ValidateLabelsAndAnnos(pr.Name,
		map[string]string{
			labelKey1:                         labelVal1,
			porchapi.LatestPackageRevisionKey: porchapi.LatestPackageRevisionValue,
		},
		map[string]string{
			annoKey1: annoVal1,
			annoKey2: annoVal2,
		},
	)

	// retrieve the updated object
	t.GetF(client.ObjectKey{
		Namespace: pr.Namespace,
		Name:      pr.Name,
	}, &pr)

	// Update the labels and annotations on the approved package.
	delete(pr.ObjectMeta.Labels, labelKey1)
	pr.ObjectMeta.Labels[labelKey2] = labelVal2
	delete(pr.ObjectMeta.Annotations, annoKey2)
	pr.Spec.Revision = 1
	t.UpdateF(&pr)
	t.ValidateLabelsAndAnnos(pr.Name,
		map[string]string{
			labelKey2:                         labelVal2,
			porchapi.LatestPackageRevisionKey: porchapi.LatestPackageRevisionValue,
		},
		map[string]string{
			annoKey1: annoVal1,
		},
	)

	// Create PackageRevision from upstream repo. Labels and annotations should
	// not be retained from upstream.
	clonedPr := porchapi.PackageRevision{
		TypeMeta: metav1.TypeMeta{
			Kind:       "PackageRevision",
			APIVersion: porchapi.SchemeGroupVersion.Identifier(),
		},
		ObjectMeta: metav1.ObjectMeta{
			Namespace: t.Namespace,
		},
		Spec: porchapi.PackageRevisionSpec{
			PackageName:    "cloned-package",
			WorkspaceName:  "workspace",
			RepositoryName: repository,
			Tasks: []porchapi.Task{
				{
					Type: porchapi.TaskTypeClone,
					Clone: &porchapi.PackageCloneTaskSpec{
						Upstream: porchapi.UpstreamPackage{
							UpstreamRef: &porchapi.PackageRevisionRef{
								Name: pr.Name, // Package to be cloned
							},
						},
					},
				},
			},
		},
	}
	t.CreateF(&clonedPr)
	t.ValidateLabelsAndAnnos(clonedPr.Name,
		map[string]string{},
		map[string]string{},
	)
}

func (t *PorchSuite) TestRegisteredPackageRevisionLabels() {
	const (
		labelKey = "kpt.dev/label"
		labelVal = "foo"
		annoKey  = "kpt.dev/anno"
		annoVal  = "foo"
	)

	t.RegisterTestBlueprintRepository("test-blueprints", "")

	var list porchapi.PackageRevisionList
	t.ListE(&list, client.InNamespace(t.Namespace))

	basens := t.MustFindPackageRevision(&list, repository.PackageRevisionKey{PkgKey: repository.PackageKey{RepoKey: repository.RepositoryKey{Name: "test-blueprints"}, Package: "basens"}, Revision: 1})
	if basens.ObjectMeta.Labels == nil {
		basens.ObjectMeta.Labels = make(map[string]string)
	}
	basens.ObjectMeta.Labels[labelKey] = labelVal
	if basens.ObjectMeta.Annotations == nil {
		basens.ObjectMeta.Annotations = make(map[string]string)
	}
	basens.ObjectMeta.Annotations[annoKey] = annoVal
	t.UpdateF(basens)

	t.ValidateLabelsAndAnnos(basens.Name,
		map[string]string{
			labelKey: labelVal,
		},
		map[string]string{
			annoKey: annoVal,
		},
	)
}

func (t *PorchSuite) TestPackageRevisionGCWithOwner() {
	const (
		repository  = "pkgrevgcwithowner"
		workspace   = "pkgrevgcwithowner-workspace"
		description = "empty-package description"
		cmName      = "foo"
	)

	t.RegisterMainGitRepositoryF(repository)

	// Create a new package (via init)
	pr := &porchapi.PackageRevision{
		TypeMeta: metav1.TypeMeta{
			Kind:       packageRevisionGVK.Kind,
			APIVersion: packageRevisionGVK.GroupVersion().String(),
		},
		ObjectMeta: metav1.ObjectMeta{
			Namespace: t.Namespace,
		},
		Spec: porchapi.PackageRevisionSpec{
			PackageName:    "empty-package",
			WorkspaceName:  workspace,
			RepositoryName: repository,
		},
	}
	t.CreateF(pr)

	cm := &corev1.ConfigMap{
		TypeMeta: metav1.TypeMeta{
			Kind:       configMapGVK.Kind,
			APIVersion: configMapGVK.GroupVersion().String(),
		},
		ObjectMeta: metav1.ObjectMeta{
			Name:      cmName,
			Namespace: t.Namespace,
			OwnerReferences: []metav1.OwnerReference{
				{
					APIVersion: porchapi.SchemeGroupVersion.String(),
					Kind:       packageRevisionGVK.Kind,
					Name:       pr.Name,
					UID:        pr.UID,
				},
			},
		},
		Data: map[string]string{
			"foo": "bar",
		},
	}
	t.CreateF(cm)

	t.DeleteF(pr)
	t.WaitUntilObjectDeleted(
		packageRevisionGVK,
		types.NamespacedName{
			Name:      pr.Name,
			Namespace: pr.Namespace,
		},
		10*time.Second,
	)
	t.WaitUntilObjectDeleted(
		configMapGVK,
		types.NamespacedName{
			Name:      cm.Name,
			Namespace: cm.Namespace,
		},
		10*time.Second,
	)
}

func (t *PorchSuite) TestPackageRevisionGCAsOwner() {
	const (
		repository  = "pkgrevgcasowner"
		workspace   = "pkgrevgcasowner-workspace"
		description = "empty-package description"
		cmName      = "foo"
	)

	t.RegisterMainGitRepositoryF(repository)

	cm := &corev1.ConfigMap{
		TypeMeta: metav1.TypeMeta{
			Kind:       configMapGVK.Kind,
			APIVersion: configMapGVK.GroupVersion().String(),
		},
		ObjectMeta: metav1.ObjectMeta{
			Name:      cmName,
			Namespace: t.Namespace,
		},
		Data: map[string]string{
			"foo": "bar",
		},
	}
	t.CreateF(cm)

	pr := &porchapi.PackageRevision{
		TypeMeta: metav1.TypeMeta{
			Kind:       packageRevisionGVK.Kind,
			APIVersion: packageRevisionGVK.GroupVersion().String(),
		},
		ObjectMeta: metav1.ObjectMeta{
			Namespace: t.Namespace,
			OwnerReferences: []metav1.OwnerReference{
				{
					APIVersion: "v1",
					Kind:       "ConfigMap",
					Name:       cm.Name,
					UID:        cm.UID,
				},
			},
		},
		Spec: porchapi.PackageRevisionSpec{
			PackageName:    "empty-package",
			WorkspaceName:  workspace,
			RepositoryName: repository,
		},
	}
	t.CreateF(pr)

	t.DeleteF(cm)
	t.WaitUntilObjectDeleted(
		configMapGVK,
		types.NamespacedName{
			Name:      cm.Name,
			Namespace: cm.Namespace,
		},
		10*time.Second,
	)
	t.WaitUntilObjectDeleted(
		packageRevisionGVK,
		types.NamespacedName{
			Name:      pr.Name,
			Namespace: pr.Namespace,
		},
		10*time.Second,
	)
}

func (t *PorchSuite) TestPackageRevisionOwnerReferences() {
	const (
		repository  = "pkgrevownerrefs"
		workspace   = "pkgrevownerrefs-workspace"
		description = "empty-package description"
		cmName      = "foo"
	)

	t.RegisterMainGitRepositoryF(repository)

	cm := &corev1.ConfigMap{
		TypeMeta: metav1.TypeMeta{
			Kind:       configMapGVK.Kind,
			APIVersion: configMapGVK.GroupVersion().String(),
		},
		ObjectMeta: metav1.ObjectMeta{
			Name:      cmName,
			Namespace: t.Namespace,
		},
		Data: map[string]string{
			"foo": "bar",
		},
	}
	t.CreateF(cm)

	pr := &porchapi.PackageRevision{
		TypeMeta: metav1.TypeMeta{
			Kind:       packageRevisionGVK.Kind,
			APIVersion: packageRevisionGVK.GroupVersion().String(),
		},
		ObjectMeta: metav1.ObjectMeta{
			Namespace: t.Namespace,
		},
		Spec: porchapi.PackageRevisionSpec{
			PackageName:    "empty-package",
			WorkspaceName:  workspace,
			RepositoryName: repository,
		},
	}
	t.CreateF(pr)
	t.ValidateOwnerReferences(pr.Name, []metav1.OwnerReference{})

	ownerRef := metav1.OwnerReference{
		APIVersion: "v1",
		Kind:       "ConfigMap",
		Name:       cm.Name,
		UID:        cm.UID,
	}
	pr.ObjectMeta.OwnerReferences = []metav1.OwnerReference{ownerRef}
	t.UpdateF(pr)
	t.ValidateOwnerReferences(pr.Name, []metav1.OwnerReference{ownerRef})

	pr.ObjectMeta.OwnerReferences = []metav1.OwnerReference{}
	t.UpdateF(pr)
	t.ValidateOwnerReferences(pr.Name, []metav1.OwnerReference{})
}

func (t *PorchSuite) TestPackageRevisionFinalizers() {
	const (
		repository  = "pkgrevfinalizers"
		workspace   = "pkgrevfinalizers-workspace"
		description = "empty-package description"
	)

	t.RegisterMainGitRepositoryF(repository)

	pr := &porchapi.PackageRevision{
		TypeMeta: metav1.TypeMeta{
			Kind:       packageRevisionGVK.Kind,
			APIVersion: packageRevisionGVK.GroupVersion().String(),
		},
		ObjectMeta: metav1.ObjectMeta{
			Namespace: t.Namespace,
		},
		Spec: porchapi.PackageRevisionSpec{
			PackageName:    "empty-package",
			WorkspaceName:  workspace,
			RepositoryName: repository,
		},
	}
	t.CreateF(pr)
	t.ValidateFinalizers(pr.Name, []string{})

	pr.Finalizers = append(pr.Finalizers, "foo-finalizer")
	t.UpdateF(pr)
	t.ValidateFinalizers(pr.Name, []string{"foo-finalizer"})

	t.DeleteF(pr)
	t.ValidateFinalizers(pr.Name, []string{"foo-finalizer"})

	pr.Finalizers = []string{}
	t.UpdateF(pr)
	t.WaitUntilObjectDeleted(packageRevisionGVK, types.NamespacedName{
		Name:      pr.Name,
		Namespace: pr.Namespace,
	}, 10*time.Second)
}

func (t *PorchSuite) TestPackageRevisionInMultipleNamespaces() {

	registerRepoAndTestRevisions := func(repoName string, ns string, oldPRs []porchapi.PackageRevision) []porchapi.PackageRevision {

		t.RegisterTestBlueprintRepository(repoName, "", RepositoryOptions{RepOpts: InNamespace(ns), SecOpts: SecretInNamespace(ns)})
		prList := porchapi.PackageRevisionList{}
		t.ListF(&prList, client.InNamespace(ns))
		newPRs := prList.Items
		if len(newPRs) == 0 {
			t.Errorf("no PackageRevisions found in repo: %s", repoName)
		}

		// remove PRs that were in the namespace before repo registration
		for _, oldPR := range oldPRs {
			for i, pr := range newPRs {
				if pr.Name == oldPR.Name &&
					pr.Namespace == oldPR.Namespace &&
					pr.Spec.RepositoryName == oldPR.Spec.RepositoryName &&
					pr.Spec.PackageName == oldPR.Spec.PackageName &&
					pr.Spec.WorkspaceName == oldPR.Spec.WorkspaceName {

					newPRs[i] = newPRs[len(newPRs)-1]
					newPRs = newPRs[:len(newPRs)-1]
					break // only remove oldPR once
				}
			}
		}

		// test PRs that came from the new repo
		for _, pr := range newPRs {
			if !strings.HasPrefix(pr.Name, repoName) {
				t.Errorf("PR name: want prefix: %s, got %s", repoName, pr.Name)
			}
			if pr.Spec.RepositoryName != repoName {
				t.Errorf("PR repository: want: %s, got %s", repoName, pr.Spec.RepositoryName)
			}

			if pr.Namespace != ns {
				t.Errorf("PR %s namespace: want %s, got %s", pr.Name, ns, pr.Namespace)
			}
		}

		return newPRs
	}

	ns2 := &corev1.Namespace{
		TypeMeta: metav1.TypeMeta{
			Kind:       "Namespace",
			APIVersion: "v1",
		},
		ObjectMeta: metav1.ObjectMeta{
			Name: t.Namespace + "-2",
		},
	}
	t.CreateF(ns2)
	t.Cleanup(func() {
		t.DeleteE(ns2)
	})

	prs1 := registerRepoAndTestRevisions("test-blueprints", t.Namespace, nil)
	nPRs := len(prs1)
	t.Logf("Number of PRs in repo: %v", nPRs)

	prs2 := registerRepoAndTestRevisions("test-2-blueprints", ns2.Name, nil)
	if len(prs2) != nPRs {
		t.Errorf("number of PackageRevisions in namespace %s: want %v, got %d", ns2.Name, nPRs, len(prs2))
	}

	prs3 := registerRepoAndTestRevisions("test-3-blueprints", t.Namespace, prs1)
	if len(prs3) != nPRs {
		t.Errorf("number of PackageRevisions in repo-3: want %v, got %d", nPRs, len(prs2))
	}
}

func (t *PorchSuite) TestUniquenessOfUIDs() {

	t.RegisterTestBlueprintRepository("test-blueprints", "")
	t.RegisterTestBlueprintRepository("test-2-blueprints", "")

	prList := porchapi.PackageRevisionList{}
	t.ListE(&prList, client.InNamespace(t.Namespace))

	uids := make(map[types.UID]*porchapi.PackageRevision)
	for _, pr := range prList.Items {
		otherPr, found := uids[pr.UID]
		if found {
			t.Errorf("PackageRevision %s/%s has the same UID as %s/%s: %v", pr.Namespace, pr.Name, otherPr.Namespace, otherPr.Name, pr.UID)
		}
		uids[pr.UID] = &pr
	}
}

func (t *PorchSuite) TestPackageRevisionFieldSelectors() {
	repo := "test-blueprints"
	t.RegisterTestBlueprintRepository(repo, "")

	prList := porchapi.PackageRevisionList{}

	pkgName := "basens"
	pkgSelector := client.MatchingFields(fields.Set{"spec.packageName": pkgName})
	t.ListE(&prList, client.InNamespace(t.Namespace), pkgSelector)
	if len(prList.Items) == 0 {
		t.Errorf("Expected at least one PackageRevision with packageName=%q, but got none", pkgName)
	}
	for _, pr := range prList.Items {
		if pr.Spec.PackageName != pkgName {
			t.Errorf("PackageRevision %s packageName: want %q, but got %q", pr.Name, pkgName, pr.Spec.PackageName)
		}
	}

	revNo := 1
	revSelector := client.MatchingFields(fields.Set{"spec.revision": repository.Revision2Str(revNo)})
	t.ListE(&prList, client.InNamespace(t.Namespace), revSelector)
	if len(prList.Items) == 0 {
		t.Errorf("Expected at least one PackageRevision with revision=%q, but got none", revNo)
	}
	for _, pr := range prList.Items {
		if pr.Spec.Revision != revNo {
			t.Errorf("PackageRevision %s revision: want %q, but got %q", pr.Name, pkgName, pr.Spec.PackageName)
		}
	}

	wsName := "v1"
	wsSelector := client.MatchingFields(fields.Set{"spec.workspaceName": wsName})
	t.ListE(&prList, client.InNamespace(t.Namespace), wsSelector)
	if len(prList.Items) == 0 {
		t.Errorf("Expected at least one PackageRevision with workspaceName=%q, but got none", wsName)
	}
	for _, pr := range prList.Items {
		if pr.Spec.WorkspaceName != wsName {
			t.Errorf("PackageRevision %s workspaceName: want %q, but got %q", pr.Name, wsName, pr.Spec.WorkspaceName)
		}
	}

	publishedSelector := client.MatchingFields(fields.Set{"spec.lifecycle": string(porchapi.PackageRevisionLifecyclePublished)})
	t.ListE(&prList, client.InNamespace(t.Namespace), publishedSelector)
	if len(prList.Items) == 0 {
		t.Errorf("Expected at least one PackageRevision with lifecycle=%q, but got none", porchapi.PackageRevisionLifecyclePublished)
	}
	for _, pr := range prList.Items {
		if pr.Spec.Lifecycle != porchapi.PackageRevisionLifecyclePublished {
			t.Errorf("PackageRevision %s lifecycle: want %q, but got %q", pr.Name, porchapi.PackageRevisionLifecyclePublished, pr.Spec.Lifecycle)
		}
	}

	draftSelector := client.MatchingFields(fields.Set{"spec.lifecycle": string(porchapi.PackageRevisionLifecycleDraft)})
	t.ListE(&prList, client.InNamespace(t.Namespace), draftSelector)
	// TODO: add draft packages to the test repo
	// if len(prList.Items) == 0 {
	// 	t.Errorf("Expected at least one PackageRevision with lifecycle=%q, but got none", porchapi.PackageRevisionLifecycleDraft)
	// }
	for _, pr := range prList.Items {
		if pr.Spec.Lifecycle != porchapi.PackageRevisionLifecycleDraft {
			t.Errorf("PackageRevision %s lifecycle: want %q, but got %q", pr.Name, porchapi.PackageRevisionLifecycleDraft, pr.Spec.Lifecycle)
		}
	}

	// test combined selectors
	combinedSelector := client.MatchingFields(fields.Set{"spec.revision": repository.Revision2Str(revNo), "spec.packageName": pkgName})
	t.ListE(&prList, client.InNamespace(t.Namespace), combinedSelector)
	if len(prList.Items) == 0 {
		t.Errorf("Expected at least one PackageRevision with packageName=%q and revision=%q, but got none", pkgName, revNo)
	}
	for _, pr := range prList.Items {
		if pr.Spec.PackageName != pkgName || pr.Spec.Revision != revNo {
			t.Errorf("PackageRevision %s: want %v/%v, but got %v/%v", pr.Name, pkgName, revNo, pr.Spec.PackageName, pr.Spec.Revision)
		}
	}
}

func (t *PorchSuite) TestLatestVersionOnDelete() {
	const (
		repositoryName = "test-latest-on-delete-repository"
		workspacev1    = "test-latest-on-delete-workspace-v1"
		workspacev2    = "test-latest-on-delete-workspace-v2"
		packageName    = "test-latest-on-delete-package"
	)

	t.RegisterMainGitRepositoryF(repositoryName)

	pr1 := t.CreatePackageDraftF(repositoryName, packageName, workspacev1)

	pr1.Spec.Lifecycle = porchapi.PackageRevisionLifecycleProposed
	t.UpdateF(pr1)

	pr1.Spec.Lifecycle = porchapi.PackageRevisionLifecyclePublished
	t.UpdateApprovalF(pr1, metav1.UpdateOptions{})

	//After approval of the first revision, the package should be labeled as latest
	t.MustHaveLabels(pr1.Name, map[string]string{
		porchapi.LatestPackageRevisionKey: porchapi.LatestPackageRevisionValue,
	})

	pr2 := t.CreatePackageDraftF(repositoryName, packageName, workspacev2)

	pr2.Spec.Lifecycle = porchapi.PackageRevisionLifecycleProposed
	t.UpdateF(pr2)

	pr2.Spec.Lifecycle = porchapi.PackageRevisionLifecyclePublished
	t.UpdateApprovalF(pr2, metav1.UpdateOptions{})

	//After approval of the second revision, the latest label should migrate to the
	//v2 packageRevision
	t.MustNotHaveLabels(pr1.Name, []string{
		porchapi.LatestPackageRevisionKey,
	})

	t.MustHaveLabels(pr2.Name, map[string]string{
		porchapi.LatestPackageRevisionKey: porchapi.LatestPackageRevisionValue,
	})

	t.GetF(client.ObjectKeyFromObject(pr2), pr2)

	pr2.Spec.Lifecycle = porchapi.PackageRevisionLifecycleDeletionProposed
	t.UpdateF(pr2)

	t.DeleteF(pr2)
	//After deletion of the v2 pacakgeRevision,
	//the label should migrate back to the v2 packageRevision
	t.MustHaveLabels(pr1.Name, map[string]string{
		porchapi.LatestPackageRevisionKey: porchapi.LatestPackageRevisionValue,
	})

	t.GetF(client.ObjectKeyFromObject(pr1), pr1)

	pr1.Spec.Lifecycle = porchapi.PackageRevisionLifecycleDeletionProposed
	t.UpdateF(pr1)

	t.DeleteF(pr1)
	//After the removal of all versioned packageRevisions, the main branch
	//packageRevision should still not get the latest label.
	mainPr := t.GetPackageRevision(repositoryName, packageName, -1)
	t.MustNotHaveLabels(mainPr.Name, []string{
		porchapi.LatestPackageRevisionKey,
	})
}

func (t *PorchSuite) TestRepositoryModify() {
	const (
		repositoryName = "repo-modify-test"
		newDescription = "Updated Repository Description"
	)

	// Create initial repository
	t.CreateF(&configapi.Repository{
		TypeMeta: metav1.TypeMeta{
			Kind:       configapi.TypeRepository.Kind,
			APIVersion: configapi.TypeRepository.APIVersion(),
		},
		ObjectMeta: metav1.ObjectMeta{
			Name:      repositoryName,
			Namespace: t.Namespace,
		},
		Spec: configapi.RepositorySpec{
			Description: "Initial Repository",
			Type:        configapi.RepositoryTypeGit,
			Git: &configapi.GitRepository{
				Repo: t.testBlueprintsRepo,
				SecretRef: configapi.SecretRef{
					Name: t.CreateGcpPackageRevisionSecret(repositoryName),
				},
			},
		},
	})

	// Clean up after test
	t.Cleanup(func() {
		t.DeleteL(&configapi.Repository{
			ObjectMeta: metav1.ObjectMeta{
				Name:      repositoryName,
				Namespace: t.Namespace,
			},
		})
	})

	// Get the repository to modify
	var repository configapi.Repository
	t.GetF(client.ObjectKey{
		Namespace: t.Namespace,
		Name:      repositoryName,
	}, &repository)

	// Modify the repository
	repository.Spec.Description = newDescription
	t.UpdateF(&repository)

	// Wait and verify the repository condition
	giveUp := time.Now().Add(60 * time.Second)
	for {
		if time.Now().After(giveUp) {
			t.Errorf("Timed out waiting for Repository Condition")
			break
		}

		time.Sleep(5 * time.Second)

		var updatedRepo configapi.Repository
		t.GetF(client.ObjectKey{
			Namespace: t.Namespace,
			Name:      repositoryName,
		}, &updatedRepo)

		// Verify description was updated
		if updatedRepo.Spec.Description != newDescription {
			t.Errorf("Repository description not updated; got %q, want %q",
				updatedRepo.Spec.Description, newDescription)
		}

		ready := meta.FindStatusCondition(updatedRepo.Status.Conditions, configapi.RepositoryReady)
		if ready == nil {
			t.Logf("Repository condition not yet available")
			continue
		}

		if got, want := ready.Status, metav1.ConditionTrue; got != want {
			t.Errorf("Repository Ready Condition Status; got %q, want %q", got, want)
		}
		if got, want := ready.Reason, configapi.ReasonReady; got != want {
			t.Errorf("Repository Ready Condition Reason: got %q, want %q", got, want)
		}
		break
	}

}

func (t *PorchSuite) TestMetadataAfterApproveAndBackgroundJob() {
	const (
		repoName    = "repo-background-job"
		packageName = "test-package-approve-and-background-job"
		workspace   = "v1"
	)

	// Register the repository
	t.RegisterMainGitRepositoryF(repoName)

	// init, propose, and approve a new package
	pr := t.CreatePackageSkeleton(repoName, packageName, workspace)
	pr.Spec.Tasks = []porchapi.Task{{Type: porchapi.TaskTypeInit, Init: &porchapi.PackageInitTaskSpec{}}}
	t.CreateF(pr)
	prKey := client.ObjectKey{
		Namespace: t.Namespace,
		Name:      pr.Name,
	}
	t.GetF(prKey, pr)
	pr.Spec.Lifecycle = porchapi.PackageRevisionLifecycleProposed
	t.UpdateF(pr)
	t.GetF(prKey, pr)
	pr.Spec.Lifecycle = porchapi.PackageRevisionLifecyclePublished
	t.UpdateApprovalF(pr, metav1.UpdateOptions{})
	t.GetF(prKey, pr)

	// List package revisions and check they are as expected
	// (one as the latest with revision 1; one for the "main"/-1 revision)
	var list porchapi.PackageRevisionList
	t.ListE(&list, client.InNamespace(t.Namespace))

	expectedPkgRevKeyv1 := repository.PackageRevisionKey{PkgKey: repository.PackageKey{RepoKey: repository.RepositoryKey{Name: repoName}, Package: packageName}, Revision: 1, WorkspaceName: workspace}
	expectedPkgRevKeyMain := repository.PackageRevisionKey{PkgKey: repository.PackageKey{RepoKey: repository.RepositoryKey{Name: repoName}, Package: packageName}, Revision: -1, WorkspaceName: "main"}

	t.MustFindPackageRevision(&list, expectedPkgRevKeyv1)
	t.MustFindPackageRevision(&list, expectedPkgRevKeyMain)

	t.RetriggerBackgroundJobForRepo(repoName)

	// List package revisions again and check they are still as expected
	t.ListE(&list, client.InNamespace(t.Namespace))
	t.MustFindPackageRevision(&list, expectedPkgRevKeyv1)
	t.MustFindPackageRevision(&list, expectedPkgRevKeyMain)
}

func (t *PorchSuite) TestMetadataAfterDeleteAndBackgroundJob() {
	const (
		repoName    = "repo-background-job"
		packageName = "test-package-delete-and-background-job"
		workspace   = "v1"
	)

	// Register the repository
	t.RegisterMainGitRepositoryF(repoName)

	// init, propose, and approve a new package
	pr := t.CreatePackageSkeleton(repoName, packageName, workspace)
	pr.Spec.Tasks = []porchapi.Task{{Type: porchapi.TaskTypeInit, Init: &porchapi.PackageInitTaskSpec{}}}
	t.CreateF(pr)
	prKey := client.ObjectKey{
		Namespace: t.Namespace,
		Name:      pr.Name,
	}
	t.GetF(prKey, pr)
	pr.Spec.Lifecycle = porchapi.PackageRevisionLifecycleProposed
	t.UpdateF(pr)
	t.GetF(prKey, pr)
	pr.Spec.Lifecycle = porchapi.PackageRevisionLifecyclePublished
	t.UpdateApprovalF(pr, metav1.UpdateOptions{})
	t.GetF(prKey, pr)

	// List package revisions and check they are as expected
	// (one as the latest with revision 1; one for the "main"/-1 revision)
	var list porchapi.PackageRevisionList
	t.ListE(&list, client.InNamespace(t.Namespace))

	expectedPkgRevKeyv1 := repository.PackageRevisionKey{PkgKey: repository.PackageKey{RepoKey: repository.RepositoryKey{Name: repoName}, Package: packageName}, Revision: 1, WorkspaceName: workspace}
	expectedPkgRevKeyMain := repository.PackageRevisionKey{PkgKey: repository.PackageKey{RepoKey: repository.RepositoryKey{Name: repoName}, Package: packageName}, Revision: -1, WorkspaceName: "main"}

	t.MustFindPackageRevision(&list, expectedPkgRevKeyv1)
	t.MustFindPackageRevision(&list, expectedPkgRevKeyMain)

	// Propose-delete and delete the package revision with "revision" == 1
	//
	// (henceforth called "the v1 package revision")
	pr.Spec.Lifecycle = porchapi.PackageRevisionLifecycleDeletionProposed
	t.UpdateApprovalF(pr, metav1.UpdateOptions{})
	t.DeleteE(&porchapi.PackageRevision{
		ObjectMeta: metav1.ObjectMeta{
			Namespace: t.Namespace,
			Name:      pr.Name,
		},
	})

	// Check that the "main" package revision still exists, while the v1 package
	// revision does not
	mainPrKey := client.ObjectKey{
		Namespace: t.Namespace,
		Name:      strings.Replace(pr.Name, workspace, "main", 1),
	}
	t.MustExist(mainPrKey, &porchapi.PackageRevision{})
	t.MustNotExist(pr)

	t.RetriggerBackgroundJobForRepo(repoName)

	// Check that the existence and non-existence of the package revisions are
	// still as they were before the background job
	t.MustExist(mainPrKey, &porchapi.PackageRevision{})
	t.MustNotExist(pr)
}
func (t *PorchSuite) TestCreatePackageRevisionRollback() {
	// Create a package revision that will fail during task application
	// This should trigger the rollback functionality
	ctx := context.Background()
	packageName := "test-package-rollback"
	workspaceName := "test-workspace-rollback"
	repositoryName := "test-repo"

	// Register the repository first
	t.RegisterMainGitRepositoryF(repositoryName)

	// Create a package revision with invalid task configuration
	// that will cause task application to fail
	pr := &porchapi.PackageRevision{
		TypeMeta: metav1.TypeMeta{
			Kind:       "PackageRevision",
			APIVersion: porchapi.SchemeGroupVersion.Identifier(),
		},
		ObjectMeta: metav1.ObjectMeta{
			Name:      fmt.Sprintf("%s-%s", packageName, workspaceName),
			Namespace: t.Namespace,
		},
		Spec: porchapi.PackageRevisionSpec{
			PackageName:    packageName,
			WorkspaceName:  workspaceName,
			RepositoryName: repositoryName,
			Tasks: []porchapi.Task{
				{
					Type: porchapi.TaskTypeClone,
					Clone: &porchapi.PackageCloneTaskSpec{
						Upstream: porchapi.UpstreamPackage{
							Type: porchapi.RepositoryTypeGit,
							Git: &porchapi.GitPackage{
								Repo:      "https://github.com/nephio-project/porch.git",
								Ref:       "main",
								Directory: "testdata/test-repo",
							},
						},
					},
				},
				{
					Type: porchapi.TaskTypePatch,
					Patch: &porchapi.PackagePatchTaskSpec{
						Patches: []porchapi.PatchSpec{
							{
								File: "invalid-file.yaml", // This will cause task application to fail
							},
						},
					},
				},
			},
		},
	}

	// Attempt to create the package revision
	_, err := t.Clientset.PorchV1alpha1().PackageRevisions(t.Namespace).Create(ctx, pr, metav1.CreateOptions{})
	assert.Error(t, err, "Expected error when creating package revision with invalid task configuration")

	// Verify that the package revision was not created
	_, err = t.Clientset.PorchV1alpha1().PackageRevisions(t.Namespace).Get(ctx, pr.Name, metav1.GetOptions{})
	assert.True(t, apierrors.IsNotFound(err), "Expected package revision to be deleted after rollback")
}<|MERGE_RESOLUTION|>--- conflicted
+++ resolved
@@ -91,18 +91,6 @@
 						},
 					},
 				},
-<<<<<<< HEAD
-=======
-				{
-					Type: "eval",
-					Eval: &porchapi.FunctionEvalTaskSpec{
-						Image: t.gcrPrefix + "/set-namespace:v0.4.1",
-						ConfigMap: map[string]string{
-							"namespace": "bucket-namespace",
-						},
-					},
-				},
->>>>>>> 545e82af
 			},
 		},
 	}
@@ -1705,9 +1693,9 @@
 	}
 }
 
-func (t *PorchSuite) TestConcurrentPackageUpgrades() {
-	const (
-		gitRepository = "package-upgrade"
+func (t *PorchSuite) TestConcurrentPackageUpdates() {
+	const (
+		gitRepository = "concurrent-package-update"
 		packageName   = "testns-concurrent"
 		workspace     = "test-workspace"
 	)
@@ -1806,29 +1794,6 @@
 						},
 					},
 				},
-<<<<<<< HEAD
-=======
-				{
-					Type: "eval",
-					Eval: &porchapi.FunctionEvalTaskSpec{
-						//
-						Image: t.gcrPrefix + "/starlark:v0.4.3",
-						ConfigMap: map[string]string{
-							"source": `for resource in ctx.resource_list["items"]:
-		  resource["metadata"]["annotations"]["foo"] = "bar"`,
-						},
-					},
-				},
-				{
-					Type: "eval",
-					Eval: &porchapi.FunctionEvalTaskSpec{
-						Image: t.gcrPrefix + "/set-namespace:v0.4.1",
-						ConfigMap: map[string]string{
-							"namespace": "bucket-namespace",
-						},
-					},
-				},
->>>>>>> 545e82af
 				// TODO: add test for apply-replacements, we can't do it now because FunctionEvalTaskSpec doesn't allow
 				// non-ConfigMap functionConfig due to a code generator issue when dealing with unstructured.
 			},
@@ -1843,11 +1808,11 @@
 		Name:      pr.Name,
 	}, resources)
 
-	t.AddMutator(resources, "starlark:v0.4.3", map[string]string{
+	t.AddMutator(resources, t.gcrPrefix + "/starlark:v0.4.3", map[string]string{
 		"source": `for resource in ctx.resource_list["items"]:
 		  resource["metadata"]["annotations"]["foo"] = "bar"`,
 	})
-	t.AddMutator(resources, "set-namespace:v0.4.1", map[string]string{"namespace": "bucket-namespace"})
+	t.AddMutator(resources, t.gcrPrefix + "/set-namespace:v0.4.1", map[string]string{"namespace": "bucket-namespace"})
 	t.UpdateF(resources)
 
 	bucket, ok := resources.Spec.Resources["bucket.yaml"]
@@ -1897,32 +1862,6 @@
 						},
 					},
 				},
-<<<<<<< HEAD
-=======
-				{
-					Type: "eval",
-					Eval: &porchapi.FunctionEvalTaskSpec{
-						Image: t.gcrPrefix + "/starlark:v0.3.0",
-						ConfigMap: map[string]string{
-							"source": `# set the namespace on all resources
-
-for resource in ctx.resource_list["items"]:
-
-	  # mutate the resource
-	  resource["metadata"]["namespace"] = "bucket-namespace"`,
-						},
-					},
-				},
-				{
-					Type: "eval",
-					Eval: &porchapi.FunctionEvalTaskSpec{
-						Image: t.gcrPrefix + "/set-annotations:v0.1.4",
-						ConfigMap: map[string]string{
-							"foo": "bar",
-						},
-					},
-				},
->>>>>>> 545e82af
 			},
 		},
 	}
@@ -1935,7 +1874,7 @@
 		Name:      pr.Name,
 	}, resources)
 
-	t.AddMutator(resources, "gcr.io/kpt-fn/starlark:v0.3.0", map[string]string{
+	t.AddMutator(resources, t.gcrPrefix + "/starlark:v0.3.0", map[string]string{
 		"source": `# set the namespace on all resources
 
 for resource in ctx.resource_list["items"]:
@@ -1943,7 +1882,7 @@
 	  # mutate the resource
 	  resource["metadata"]["namespace"] = "bucket-namespace"`,
 	})
-	t.AddMutator(resources, "gcr.io/kpt-fn/set-annotations:v0.1.4", map[string]string{"foo": "bar"})
+	t.AddMutator(resources, t.gcrPrefix + "/set-annotations:v0.1.4", map[string]string{"foo": "bar"})
 	t.UpdateF(resources)
 
 	bucket, ok := resources.Spec.Resources["bucket.yaml"]
@@ -1996,37 +1935,6 @@
 						},
 					},
 				},
-<<<<<<< HEAD
-=======
-				{
-					Type: "patch",
-					Patch: &porchapi.PackagePatchTaskSpec{
-						Patches: []porchapi.PatchSpec{
-							{
-								File: "configmap.yaml",
-								Contents: `
-apiVersion: v1
-kind: ConfigMap
-metadata:
-  name: kptfile.kpt.dev
-data:
-  name: bucket-namespace
-`,
-
-								PatchType: porchapi.PatchTypeCreateFile,
-							},
-						},
-					},
-				},
-				{
-					Type: "eval",
-					Eval: &porchapi.FunctionEvalTaskSpec{
-						// This image is a mirror of gcr.io/cad-demo-sdk/set-namespace@sha256:462e44020221e72e3eb337ee59bc4bc3e5cb50b5ed69d377f55e05bec3a93d11
-						// which uses gcr.io/distroless/base-debian11:latest as the base image.
-						Image: t.gcrPrefix + "-demo/set-namespace:v0.1.0",
-					},
-				},
->>>>>>> 545e82af
 			},
 		},
 	}
@@ -2047,7 +1955,7 @@
 data:
   name: bucket-namespace
 `
-	t.AddMutator(resources, "gcr.io/kpt-fn-demo/set-namespace:v0.1.0", nil)
+	t.AddMutator(resources, t.gcrPrefix + "-demo/set-namespace:v0.1.0", nil)
 	t.UpdateF(resources)
 
 	bucket, ok := resources.Spec.Resources["bucket.yaml"]
@@ -2068,12 +1976,6 @@
 		t.Skipf("Skipping due to not having pod evaluator in local mode")
 	}
 
-<<<<<<< HEAD
-	const (
-		generateFolderImage = "generate-folders:v0.1.1" // This function is a TS based function.
-		setAnnotationsImage = "set-annotations:v0.1.3"  // set-annotations:v0.1.3 is an older version that porch maps neither to built-in nor exec.
-	)
-=======
 	generateFolderImage := t.gcrPrefix + "/generate-folders:v0.1.1" // This function is a TS based function.
 	setAnnotationsImage := t.gcrPrefix + "/set-annotations:v0.1.3"  // set-annotations:v0.1.3 is an older version that porch maps neither to built-in nor exec.
 
@@ -2084,7 +1986,6 @@
 	if os.Getenv(gcrPrefixEnv) != "" {
 		repoRef = os.Getenv(podEvalRefEnv)
 	}
->>>>>>> 545e82af
 
 	// Register the repository as 'git-fn'
 	t.RegisterMainGitRepositoryF("git-fn-pod")
@@ -2254,16 +2155,6 @@
 						},
 					},
 				},
-<<<<<<< HEAD
-=======
-				{
-					Type: "eval",
-					Eval: &porchapi.FunctionEvalTaskSpec{
-						// This function is expect to fail due to not knowing schema for some CRDs.
-						Image: t.gcrPrefix + "/kubeval:v0.2.0",
-					},
-				},
->>>>>>> 545e82af
 			},
 		},
 	}
@@ -2276,7 +2167,7 @@
 		Name:      pr.Name,
 	}, resources)
 
-	t.AddMutator(resources, "kubeval:v0.2.0", nil)
+	t.AddMutator(resources, t.gcrPrefix + "/kubeval:v0.2.0", nil)
 
 	err := t.Client.Update(t.GetContext(), resources)
 	expectedErrMsg := "Validating arbitrary CRDs is not supported"
