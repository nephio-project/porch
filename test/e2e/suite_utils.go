--- conflicted
+++ resolved
@@ -697,7 +697,6 @@
 	}
 	resources.Spec.Resources[name] = string(file)
 }
-<<<<<<< HEAD
 
 func RunInParallel(functions ...func() any) []any {
 	var group sync.WaitGroup
@@ -718,7 +717,8 @@
 	}
 	group.Wait()
 	return results
-=======
+}
+
 func (t *TestSuite) removePkgRevFinalizers(ctx context.Context, pkgRev *internalapi.PackageRev) {
 	t.Logf("removing finalizers from orphaned PackageRev %s/%s", pkgRev.Namespace, pkgRev.Name)
 	pkgRev.Finalizers = []string{}
@@ -739,5 +739,4 @@
 		}
 		return
 	}
->>>>>>> ad97b338
 }