// Copyright 2024 The Nephio Authors
//
// Licensed under the Apache License, Version 2.0 (the "License");
// you may not use this file except in compliance with the License.
// You may obtain a copy of the License at
//
//      http://www.apache.org/licenses/LICENSE-2.0
//
// Unless required by applicable law or agreed to in writing, software
// distributed under the License is distributed on an "AS IS" BASIS,
// WITHOUT WARRANTIES OR CONDITIONS OF ANY KIND, either express or implied.
// See the License for the specific language governing permissions and
// limitations under the License.

package e2e

import (
	"context"
	"fmt"
	"os"
	"strconv"
	"strings"
	"time"

	"github.com/google/go-cmp/cmp"
	"github.com/joho/godotenv"
	porchapi "github.com/nephio-project/porch/api/porch/v1alpha1"
	configapi "github.com/nephio-project/porch/api/porchconfig/v1alpha1"
	internalapi "github.com/nephio-project/porch/internal/api/porchinternal/v1alpha1"
	kptfilev1 "github.com/nephio-project/porch/pkg/kpt/api/kptfile/v1"
	corev1 "k8s.io/api/core/v1"
	apierrors "k8s.io/apimachinery/pkg/api/errors"
	metav1 "k8s.io/apimachinery/pkg/apis/meta/v1"
	"k8s.io/apimachinery/pkg/apis/meta/v1/unstructured"
	"k8s.io/apimachinery/pkg/fields"
	"k8s.io/apimachinery/pkg/runtime/schema"
	"k8s.io/apimachinery/pkg/types"
	"k8s.io/apimachinery/pkg/util/wait"
	"k8s.io/utils/ptr"
	"sigs.k8s.io/controller-runtime/pkg/client"
	"sigs.k8s.io/yaml"
)

const (
	defaultTestBlueprintsRepo = "https://github.com/platkrm/test-blueprints.git"
	defaultGCPBlueprintsRepo  = "https://github.com/GoogleCloudPlatform/blueprints.git"
	defaultGCPBucketRef       = "bucket-blueprint-v0.4.3"
	defaultGCPRedisBucketRef  = "redis-bucket-blueprint-v0.3.2"
	defaultGCPHierarchyRef    = "783380ce4e6c3f21e9e90055b3a88bada0410154"
	defaultKptFunctionRef     = "spanner-blueprint-v0.3.2"
	defaultKPTRepo            = "https://github.com/kptdev/kpt.git"
	defaultGCRPrefix          = "gcr.io/kpt-fn"

	// Optional environment variables which can be set to replace defaults when running e2e tests behind a proxy or firewall.
	// Environment variables can be loaded from a .env file - refer to .env.template
	testBlueprintsRepoUrlEnv      = "PORCH_TEST_BLUEPRINTS_REPO_URL"
	testBlueprintsRepoUserEnv     = "PORCH_TEST_BLUEPRINTS_REPO_USER"
	testBlueprintsRepoPasswordEnv = "PORCH_TEST_BLUEPRINTS_REPO_PASSWORD"

	gcpBlueprintsRepoUrlEnv      = "PORCH_GCP_BLUEPRINTS_REPO_URL"
	gcpBlueprintsRepoUserEnv     = "PORCH_GCP_BLUEPRINTS_REPO_USER"
	gcpBlueprintsRepoPasswordEnv = "PORCH_GCP_BLUEPRINTS_REPO_PASSWORD"
	gcpBucketRefEnv              = "PORCH_GCP_BUCKET_REF"
	gcpRedisBucketRefEnv         = "PORCH_GCP_REDIS_BUCKET_REF"
	gcpHierarchyRefEnv           = "PORCH_GCP_HIERARCHY_REF"
	kptFunctionRefEnv            = "PORCH_KPT_FUNCTION_REF"

	kptRepoUrlEnv      = "PORCH_KPT_REPO_URL"
	kptRepoUserEnv     = "PORCH_KPT_REPO_USER"
	kptRepoPasswordEnv = "PORCH_KPT_REPO_PASSWORD"

	gcrPrefixEnv = "PORCH_GCR_PREFIX_URL"
)

type TestSuiteWithGit struct {
	TestSuite
	gitConfig GitConfig
}

func (t *TestSuiteWithGit) SetupSuite() {
	t.SetupEnvvars()
	t.TestSuite.SetupSuite()
	t.gitConfig = t.CreateGitRepo()
}

func (t *TestSuiteWithGit) SetupEnvvars() {
	err := godotenv.Load("../../.env")
	if err != nil {
		t.Logf("Could not load .env file: %v", err)
	}

	t.testBlueprintsRepo = defaultTestBlueprintsRepo
	t.gcpBlueprintsRepo = defaultGCPBlueprintsRepo
	t.gcpBucketRef = defaultGCPBucketRef
	t.gcpRedisBucketRef = defaultGCPRedisBucketRef
	t.gcpHierarchyRef = defaultGCPHierarchyRef
	t.kptRepo = defaultKPTRepo
	t.gcrPrefix = defaultGCRPrefix
	t.kptFunctionRef = defaultKptFunctionRef

	if e := os.Getenv(testBlueprintsRepoUrlEnv); e != "" {
		t.testBlueprintsRepo = e
	}
	if e := os.Getenv(gcpBlueprintsRepoUrlEnv); e != "" {
		t.gcpBlueprintsRepo = e
	}
	if e := os.Getenv(gcpBucketRefEnv); e != "" {
		t.gcpBucketRef = e
	}
	if e := os.Getenv(gcpRedisBucketRefEnv); e != "" {
		t.gcpRedisBucketRef = e
	}
	if e := os.Getenv(gcpHierarchyRefEnv); e != "" {
		t.gcpHierarchyRef = e
	}
	if e := os.Getenv(kptFunctionRefEnv); e != "" {
		t.kptFunctionRef = e
	}
	if e := os.Getenv(gcrPrefixEnv); e != "" {
		t.gcrPrefix = e
	}
	if e := os.Getenv(kptRepoUrlEnv); e != "" {
		t.kptRepo = e
	}

}

func (t *TestSuiteWithGit) GitConfig(name string) GitConfig {
	repoID := t.Namespace + "-" + name
	config := t.gitConfig
	config.Repo = config.Repo + "/" + repoID
	return config
}

func (t *TestSuiteWithGit) RegisterMainGitRepositoryF(name string, opts ...RepositoryOptions) {
	t.T().Helper()
	config := t.GitConfig(name)
	t.registerGitRepositoryFromConfigF(name, config, opts...)
}

func (t *TestSuiteWithGit) RegisterGitRepositoryWithDirectoryF(name string, directory string, opts ...RepositoryOptions) {
	t.T().Helper()
	config := t.GitConfig(name)
	config.Directory = directory
	t.registerGitRepositoryFromConfigF(name, config, opts...)
}

func (t *TestSuite) ValidateFinalizers(name string, finalizers []string) {
	t.T().Helper()
	var pr porchapi.PackageRevision
	t.GetF(client.ObjectKey{
		Namespace: t.Namespace,
		Name:      name,
	}, &pr)

	if len(finalizers) != len(pr.Finalizers) {
		diff := cmp.Diff(finalizers, pr.Finalizers)
		t.Errorf("Expected %d finalizers, but got %s", len(finalizers), diff)
	}

	for _, finalizer := range finalizers {
		var found bool
		for _, f := range pr.Finalizers {
			if f == finalizer {
				found = true
			}
		}
		if !found {
			t.Errorf("Expected finalizer %v, but didn't find it", finalizer)
		}
	}
}

func (t *TestSuite) ValidateOwnerReferences(name string, ownerRefs []metav1.OwnerReference) {
	t.T().Helper()
	var pr porchapi.PackageRevision
	t.GetF(client.ObjectKey{
		Namespace: t.Namespace,
		Name:      name,
	}, &pr)

	if len(ownerRefs) != len(pr.OwnerReferences) {
		diff := cmp.Diff(ownerRefs, pr.OwnerReferences)
		t.Errorf("Expected %d ownerReferences, but got %s", len(ownerRefs), diff)
	}

	for _, ownerRef := range ownerRefs {
		var found bool
		for _, or := range pr.OwnerReferences {
			if or == ownerRef {
				found = true
			}
		}
		if !found {
			t.Errorf("Expected ownerRef %v, but didn't find it", ownerRef)
		}
	}
}

func (t *TestSuite) ValidateLabelsAndAnnos(name string, labels, annos map[string]string) {
	t.T().Helper()
	var pr porchapi.PackageRevision
	t.GetF(client.ObjectKey{
		Namespace: t.Namespace,
		Name:      name,
	}, &pr)

	actualLabels := pr.ObjectMeta.Labels
	actualAnnos := pr.ObjectMeta.Annotations

	// Make this check to handle empty vs nil maps
	if !(len(labels) == 0 && len(actualLabels) == 0) {
		if diff := cmp.Diff(actualLabels, labels); diff != "" {
			t.Errorf("Unexpected result (-want, +got): %s", diff)
		}
	}

	if !(len(annos) == 0 && len(actualAnnos) == 0) {
		if diff := cmp.Diff(actualAnnos, annos); diff != "" {
			t.Errorf("Unexpected result (-want, +got): %s", diff)
		}
	}
}

func (t *TestSuite) MustHaveLabels(name string, labels map[string]string) {
	t.T().Helper()
	var pr porchapi.PackageRevision
	t.GetF(client.ObjectKey{
		Namespace: t.Namespace,
		Name:      name,
	}, &pr)

	for labelKey, labelValue := range labels {
		actualValue, ok := pr.Labels[labelKey]
		if !ok {
			t.Errorf("Expected PR %s to have label %s, but didn't find it", pr.Name, labelKey)
		}
		if actualValue != labelValue {
			t.Errorf("Expected PR %s to have label %s value %s but got %s", pr.Name, labelKey, labelValue, actualValue)
		}
	}
}

func (t *TestSuite) MustNotHaveLabels(name string, labels []string) {
	t.T().Helper()
	var pr porchapi.PackageRevision
	t.GetF(client.ObjectKey{
		Namespace: t.Namespace,
		Name:      name,
	}, &pr)

	for _, label := range labels {
		_, ok := pr.Labels[label]
		if ok {
			t.Errorf("Expected PR %s not to have label %s, but found it", pr.Name, label)
		}
	}
}

func (t *TestSuite) RegisterTestBlueprintRepository(name, directory string, opts ...RepositoryOptions) {
	t.T().Helper()

	config := GitConfig{
		Repo:      t.testBlueprintsRepo,
		Branch:    "main",
		Directory: directory,
		Username:  os.Getenv(testBlueprintsRepoUserEnv),
		Password:  Password(os.Getenv(testBlueprintsRepoPasswordEnv)),
	}
	t.registerGitRepositoryFromConfigF(name, config, opts...)
}

func (t *TestSuite) CreateGcpPackageRevisionSecret(name string, opts ...RepositoryOptions) string {
	username := os.Getenv(gcpBlueprintsRepoUserEnv)
	password := Password(os.Getenv(gcpBlueprintsRepoPasswordEnv))
	return t.CreateOrUpdateSecret(name, username, password, opts...)
}

func (t *TestSuite) RegisterGitRepositoryF(repo, name, directory string, username string, password Password, opts ...RepositoryOptions) {
	t.T().Helper()
	config := GitConfig{
		Repo:      repo,
		Branch:    "main",
		Directory: directory,
		Username:  username,
		Password:  password,
	}
	t.registerGitRepositoryFromConfigF(name, config, opts...)
}

func (t *TestSuite) registerGitRepositoryFromConfigF(name string, config GitConfig, opts ...RepositoryOptions) {
	t.T().Helper()

	repo := &configapi.Repository{
		TypeMeta: metav1.TypeMeta{
			Kind:       "Repository",
			APIVersion: configapi.GroupVersion.Identifier(),
		},
		ObjectMeta: metav1.ObjectMeta{
			Name:      name,
			Namespace: t.Namespace,
		},
		Spec: configapi.RepositorySpec{
			Description: "Porch Test Repository Description",
			Type:        configapi.RepositoryTypeGit,
			Git: &configapi.GitRepository{
				Repo:      config.Repo,
				Branch:    config.Branch,
				Directory: config.Directory,
				SecretRef: configapi.SecretRef{
					Name: t.CreateOrUpdateSecret(name, config.Username, config.Password, opts...),
				},
			},
		},
	}

	// Apply options
	for _, opt := range opts {
		if opt.RepOpts != nil {
			opt.RepOpts(repo)
		}
	}

	// Register repository
	t.CreateF(repo)

	t.Cleanup(func() {
		t.DeleteE(repo)
		t.WaitUntilRepositoryDeleted(name, t.Namespace)
		t.WaitUntilAllPackagesDeleted(name, t.Namespace)
	})

	// Make sure the repository is ready before we test to (hopefully)
	// avoid flakiness.
	t.WaitUntilRepositoryReady(repo.Name, repo.Namespace)
	t.Logf("Repository %s/%s is ready", repo.Namespace, repo.Name)
}

func (t *TestSuite) CreateOrUpdateSecret(name string, username string, password Password, opts ...RepositoryOptions) string {
	t.T().Helper()

	if username == "" && password == "" {
		return ""
	}

	secretName := fmt.Sprintf("%s-auth", name)
	secret := &corev1.Secret{
		ObjectMeta: metav1.ObjectMeta{
			Name:      secretName,
			Namespace: t.Namespace,
		},
		Immutable: ptr.To(true),
		Data: map[string][]byte{
			"username": []byte(username),
			"password": []byte(password),
		},
		Type: corev1.SecretTypeBasicAuth,
	}
	for _, opt := range opts {
		if opt.SecOpts != nil {
			opt.SecOpts(secret)
		}
	}
	t.CreateOrUpdateF(secret)
	t.Cleanup(func() {
		t.T().Helper()
		t.DeleteE(secret)
	})
	return secretName
}

type RepositoryOptions struct {
	RepOpts RepositoryOption
	SecOpts SecretOption
}

type RepositoryOption func(*configapi.Repository)

type SecretOption func(*corev1.Secret)

func WithDeployment() RepositoryOption {
	return func(r *configapi.Repository) {
		r.Spec.Deployment = true
	}
}

func withType(t configapi.RepositoryType) RepositoryOption {
	return func(r *configapi.Repository) {
		r.Spec.Type = t
	}
}

func InNamespace(ns string) RepositoryOption {
	return func(repo *configapi.Repository) {
		repo.Namespace = ns
	}
}

func SecretInNamespace(ns string) SecretOption {
	return func(secret *corev1.Secret) {
		secret.Namespace = ns
	}
}

// Creates an empty package draft by initializing an empty package
func (t *TestSuite) CreatePackageDraftF(repository, packageName, workspace string) *porchapi.PackageRevision {
	t.T().Helper()
	pr := t.CreatePackageSkeleton(repository, packageName, workspace)
	pr.Spec.Tasks = []porchapi.Task{
		{
			Type: porchapi.TaskTypeInit,
			Init: &porchapi.PackageInitTaskSpec{},
		},
	}
	t.CreateF(pr)
	return pr
}

func (t *TestSuite) CreatePackageSkeleton(repoName, packageName, workspace string) *porchapi.PackageRevision {
	return &porchapi.PackageRevision{
		TypeMeta: metav1.TypeMeta{
			Kind:       "PackageRevision",
			APIVersion: porchapi.SchemeGroupVersion.String(),
		},
		ObjectMeta: metav1.ObjectMeta{
			Namespace: t.Namespace,
		},
		Spec: porchapi.PackageRevisionSpec{
			PackageName:    packageName,
			WorkspaceName:  workspace,
			RepositoryName: repoName,
			// empty tasks list - set them as needed in the particular usage
			Tasks: []porchapi.Task{},
		},
	}
}

func (t *TestSuite) MustExist(key client.ObjectKey, obj client.Object) {
	t.T().Helper()
	t.Logf("Checking existence of %q...", key)
	t.GetF(key, obj)
	if got, want := obj.GetName(), key.Name; got != want {
		t.Errorf("%T.Name: got %q, want %q", obj, got, want)
	}
	if got, want := obj.GetNamespace(), key.Namespace; got != want {
		t.Errorf("%T.Namespace: got %q, want %q", obj, got, want)
	}
}

func (t *TestSuite) MustNotExist(obj client.Object) {
	t.T().Helper()
	switch err := t.Client.Get(t.GetContext(), client.ObjectKeyFromObject(obj), obj); {
	case err == nil:
		t.Errorf("No error returned getting a deleted package; expected error")
	case !apierrors.IsNotFound(err):
		t.Errorf("Expected NotFound error. got %v", err)
	}
}

// WaitUntilRepositoryReady waits for up to 60 seconds for the repository with the
// provided name and namespace is ready, i.e. the Ready condition is true.
// It also queries for Functions and PackageRevisions, to ensure these are also
// ready - this is an artifact of the way we've implemented the aggregated apiserver,
// where the first fetch can sometimes be synchronous.
func (t *TestSuite) WaitUntilRepositoryReady(name, namespace string) {
	t.T().Helper()
	nn := types.NamespacedName{
		Name:      name,
		Namespace: namespace,
	}
	var innerErr error
	err := wait.PollUntilContextTimeout(t.GetContext(), time.Second, 120*time.Second, true, func(ctx context.Context) (bool, error) {
		var repo configapi.Repository
		if err := t.Client.Get(ctx, nn, &repo); err != nil {
			innerErr = err
			return false, nil
		}
		for _, c := range repo.Status.Conditions {
			if c.Type == configapi.RepositoryReady {
				if c.Status == metav1.ConditionTrue {
					return true, nil
				} else {
					innerErr = fmt.Errorf("error condition is false: %s", c.Message)
					return false, nil
				}
			}
		}
		return false, nil
	})
	if err != nil {
		t.Fatalf("Repository not ready after wait: %v", innerErr)
	}

	// While we're using an aggregated apiserver, make sure we can query the generated objects
<<<<<<< HEAD
	t.Logf("Waiting for list to succeed for %q...", name)
	if err := wait.PollUntilContextTimeout(t.GetContext(), time.Second, 10*time.Second, true, func(ctx context.Context) (bool, error) {
=======
	if err := wait.PollUntilContextTimeout(t.GetContext(), time.Second, 32*time.Second, true, func(ctx context.Context) (bool, error) {
>>>>>>> a7c09d4c
		var revisions porchapi.PackageRevisionList
		if err := t.Client.List(ctx, &revisions, client.InNamespace(nn.Namespace)); err != nil {
			innerErr = err
			return false, nil
		}
		return true, nil
	}); err != nil {
		t.Fatalf("unable to query PackageRevisions after wait: %v", innerErr)
	}
}

func (t *TestSuite) WaitUntilRepositoryDeleted(name, namespace string) {
	t.T().Helper()
	err := wait.PollUntilContextTimeout(t.GetContext(), time.Second, 20*time.Second, true, func(ctx context.Context) (done bool, err error) {
		var repo configapi.Repository
		nn := types.NamespacedName{
			Name:      name,
			Namespace: namespace,
		}
		if err := t.Client.Get(ctx, nn, &repo); err != nil {
			if apierrors.IsNotFound(err) {
				return true, nil
			}
			return false, nil
		}
		return false, nil
	})
	if err != nil {
		t.Fatalf("Repository %s/%s not deleted", namespace, name)
	}
}

func (t *TestSuite) WaitUntilAllPackagesDeleted(repoName string, namespace string) {
	t.T().Helper()
	err := wait.PollUntilContextTimeout(t.GetContext(), time.Second, 60*time.Second, true, func(ctx context.Context) (done bool, err error) {
		t.T().Helper()
		var pkgRevList porchapi.PackageRevisionList
		if err := t.Client.List(ctx, &pkgRevList); err != nil {
			t.Logf("error listing packages: %v", err)
			return false, nil
		}
		for _, pkgRev := range pkgRevList.Items {
			if pkgRev.Namespace == namespace && strings.HasPrefix(fmt.Sprintf("%s-", pkgRev.Name), repoName) {
				t.Logf("Found package %s from repo %s", pkgRev.Name, repoName)
				return false, nil
			}
		}
		var internalPkgRevList internalapi.PackageRevList
		if err := t.Client.List(ctx, &internalPkgRevList); err != nil {
			t.Logf("error list internal packages: %v", err)
			return false, nil
		}
		for _, internalPkgRev := range internalPkgRevList.Items {
			if internalPkgRev.Namespace == namespace && strings.HasPrefix(fmt.Sprintf("%s-", internalPkgRev.Name), repoName) {
				t.Logf("Found internalPkg %s/%s from repo %s", internalPkgRev.Namespace, internalPkgRev.Name, repoName)
				return false, nil
			}
		}
		return true, nil
	})
	if err != nil {
		t.Fatalf("Packages from repo %s still remains", repoName)
	}
}

func (t *TestSuite) WaitUntilObjectDeleted(gvk schema.GroupVersionKind, namespacedName types.NamespacedName, d time.Duration) {
	t.T().Helper()
	var innerErr error
	err := wait.PollUntilContextTimeout(t.GetContext(), time.Second, d, true, func(ctx context.Context) (bool, error) {
		var u unstructured.Unstructured
		u.SetGroupVersionKind(gvk)
		if err := t.Client.Get(ctx, namespacedName, &u); err != nil {
			if apierrors.IsNotFound(err) {
				return true, nil
			}
			innerErr = err
			return false, err
		}
		return false, nil
	})
	if err != nil {
		t.Errorf("Object %s not deleted after %s: %v", namespacedName.String(), d.String(), innerErr)
	}
}

func (t *TestSuite) WaitUntilPackageRevisionFulfillingConditionExists(
	timeout time.Duration,
	condition func(porchapi.PackageRevision) bool,
) (*porchapi.PackageRevision, error) {

	t.T().Helper()
	var foundPkgRev *porchapi.PackageRevision
	err := wait.PollUntilContextTimeout(t.GetContext(), time.Second, timeout, true, func(ctx context.Context) (done bool, err error) {
		var pkgRevList porchapi.PackageRevisionList
		if err := t.Client.List(ctx, &pkgRevList); err != nil {
			t.Logf("error listing packages: %v", err)
			return false, nil
		}
		for _, pkgRev := range pkgRevList.Items {
			if condition(pkgRev) {
				foundPkgRev = &pkgRev
				return true, nil
			}
		}
		return false, nil
	})
	return foundPkgRev, err
}

func (t *TestSuite) WaitUntilPackageRevisionExists(repository string, pkgName string, revision int) *porchapi.PackageRevision {
	t.T().Helper()
	t.Logf("Waiting for package revision (%v/%v/%v) to exist", repository, pkgName, revision)
	timeout := 120 * time.Second
	foundPkgRev, err := t.WaitUntilPackageRevisionFulfillingConditionExists(timeout, func(pkgRev porchapi.PackageRevision) bool {
		return pkgRev.Spec.RepositoryName == repository &&
			pkgRev.Spec.PackageName == pkgName &&
			pkgRev.Spec.Revision == revision
	})
	if err != nil {
		t.Fatalf("Package revision (%v/%v/%v) not found in time (%v)", repository, pkgName, revision, timeout)
	}
	return foundPkgRev
}

func (t *TestSuite) WaitUntilDraftPackageRevisionExists(repository string, pkgName string) *porchapi.PackageRevision {
	t.T().Helper()
	t.Logf("Waiting for a draft revision for package %v/%v to exist", repository, pkgName)
	timeout := 120 * time.Second
	foundPkgRev, err := t.WaitUntilPackageRevisionFulfillingConditionExists(timeout, func(pkgRev porchapi.PackageRevision) bool {
		return pkgRev.Spec.RepositoryName == repository &&
			pkgRev.Spec.PackageName == pkgName &&
			pkgRev.Spec.Lifecycle == porchapi.PackageRevisionLifecycleDraft
	})
	if err != nil {
		t.Fatalf("No draft package revision found for package %v/%v in time (%v)", repository, pkgName, timeout)
	}
	return foundPkgRev
}

func (t *TestSuite) WaitUntilPackageRevisionResourcesExists(
	key types.NamespacedName,
) *porchapi.PackageRevisionResources {

	t.T().Helper()
	t.Logf("Waiting for PackageRevisionResources object %v to exist", key)
	timeout := 120 * time.Second
	var foundPrr *porchapi.PackageRevisionResources
	err := wait.PollUntilContextTimeout(t.GetContext(), time.Second, timeout, true, func(ctx context.Context) (done bool, err error) {
		var prrList porchapi.PackageRevisionResourcesList
		if err := t.Client.List(ctx, &prrList); err != nil {
			t.Logf("error listing package revision resources: %v", err)
			return false, nil
		}
		for _, prr := range prrList.Items {
			if client.ObjectKeyFromObject(&prr) == key {
				foundPrr = &prr
				return true, nil
			}
		}
		return false, nil
	})
	if err != nil {
		t.Fatalf("PackageRevisionResources object wasn't found for package %v in time (%v)", key, timeout)
	}
	return foundPrr
}

func (t *TestSuite) GetPackageRevision(repo string, pkgName string, revision int) *porchapi.PackageRevision {
	t.T().Helper()
	var prList porchapi.PackageRevisionList
	selector := client.MatchingFields(fields.Set{
		"spec.repository":  repo,
		"spec.packageName": pkgName,
		"spec.revision":    strconv.Itoa(revision),
	})
	t.ListF(&prList, selector, client.InNamespace(t.Namespace))

	if len(prList.Items) == 0 {
		t.Fatalf("PackageRevision object wasn't found for package revision %v/%v/%d", repo, pkgName, revision)
	}
	if len(prList.Items) > 1 {
		t.Fatalf("Multiple PackageRevision objects were found for package revision %v/%v/%d", repo, pkgName, revision)
	}
	return &prList.Items[0]
}

func (t *TestSuite) RetriggerBackgroundJobForRepo(repoName string) {
	repoKey := client.ObjectKey{
		Namespace: t.Namespace,
		Name:      repoName,
	}
	var repo configapi.Repository
	t.GetF(repoKey, &repo)
	repo.ResourceVersion = ""

	// Delete and recreate repository to trigger background job on it
	t.DeleteE(&repo)
	t.CreateE(&repo)
	t.WaitUntilRepositoryReady(repo.Name, t.Namespace)
}

type MutatorOption func(*kptfilev1.Function)

func WithConfigmap(configMap map[string]string) MutatorOption {
	return func(r *kptfilev1.Function) {
		r.ConfigMap = configMap
	}
}

func WithConfigPath(configPath string) MutatorOption {
	return func(r *kptfilev1.Function) {
		r.ConfigPath = configPath
	}
}

// AddMutator adds a mutator to the Kptfile pipeline of the resources (in-place)
func (t *TestSuite) AddMutator(resources *porchapi.PackageRevisionResources, image string, opts ...MutatorOption) {
	t.T().Helper()
	kptf, ok := resources.Spec.Resources[kptfilev1.KptFileName]
	if !ok {
		t.Fatalf("Kptfile not found in resources")
	}
	parsed := &kptfilev1.KptFile{}
	if err := yaml.Unmarshal([]byte(kptf), parsed); err != nil {
		t.Fatalf("Failed to unmarshal Kptfile: %v", err)
	}

	if parsed.Pipeline == nil {
		parsed.Pipeline = &kptfilev1.Pipeline{}
	}

	if parsed.Pipeline.Mutators == nil {
		parsed.Pipeline.Mutators = make([]kptfilev1.Function, 0, 1)
	}

	parsed.Pipeline.Mutators = append(parsed.Pipeline.Mutators, kptfilev1.Function{Image: image})
	mut := &parsed.Pipeline.Mutators[len(parsed.Pipeline.Mutators)-1]

	for _, opt := range opts {
		opt(mut)
	}

	marshalled, err := yaml.Marshal(parsed)
	if err != nil {
		t.Fatalf("Failed to marshal Kptfile: %v", err)
	}

	resources.Spec.Resources[kptfilev1.KptFileName] = string(marshalled)
}

func (t *TestSuite) AddResourceToPackage(resources *porchapi.PackageRevisionResources, filePath string, name string) {
	t.T().Helper()
	file, err := os.ReadFile(filePath)
	if err != nil {
		t.Fatalf("Failed to read file from %q: %v", filePath, err)
	}
	resources.Spec.Resources[name] = string(file)
}<|MERGE_RESOLUTION|>--- conflicted
+++ resolved
@@ -492,12 +492,7 @@
 	}
 
 	// While we're using an aggregated apiserver, make sure we can query the generated objects
-<<<<<<< HEAD
-	t.Logf("Waiting for list to succeed for %q...", name)
-	if err := wait.PollUntilContextTimeout(t.GetContext(), time.Second, 10*time.Second, true, func(ctx context.Context) (bool, error) {
-=======
 	if err := wait.PollUntilContextTimeout(t.GetContext(), time.Second, 32*time.Second, true, func(ctx context.Context) (bool, error) {
->>>>>>> a7c09d4c
 		var revisions porchapi.PackageRevisionList
 		if err := t.Client.List(ctx, &revisions, client.InNamespace(nn.Namespace)); err != nil {
 			innerErr = err
