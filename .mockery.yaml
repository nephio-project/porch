--- conflicted
+++ resolved
@@ -43,15 +43,5 @@
 
   github.com/nephio-project/porch/pkg/engine:
     interfaces:
-<<<<<<< HEAD
-      CaDEngine:
-        config:
-          dir: "test/mockery/mocks/porch/{{.InterfaceDirRelative}}"
-          outpkg: "{{.PackageName}}"
-      WatcherManager:
-        config:
-          dir: "test/mockery/mocks/porch/{{.InterfaceDirRelative}}"
-          outpkg: "{{.PackageName}}"
-=======
       CaDEngine: {}
->>>>>>> 90ae7491
+      WatcherManager: {}