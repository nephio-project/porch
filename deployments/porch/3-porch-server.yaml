--- conflicted
+++ resolved
@@ -78,11 +78,7 @@
             - --cert-dir=/tmp/certs
             - --secure-port=4443
             - --repo-sync-frequency=3m
-<<<<<<< HEAD
-=======
             - --repo-operation-retry-attempts=3
-            - --disable-validating-admissions-policy=true
->>>>>>> 5636e11c
             - --max-request-body-size=6291456 # Keep this in sync with function-runner's corresponding argument
           #adding livenessProbes and readinessProbes for porch server
           livenessProbe:
