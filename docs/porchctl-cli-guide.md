--- conflicted
+++ resolved
@@ -1,30 +1,13 @@
 ## Using the porchctl cli
 
-<<<<<<< HEAD
+
 When Porch was ported to Nephio, the `kpt alpha rpkg` commands in kpt were moved into a new command called `porchctl`. 
-=======
-When Porch was ported to Nephio, the `kpt alpha rpkg` commands in kpt were moved into a new command called `porchctl`.
 
 To use it locally, [download](https://github.com/nephio-project/porch/releases), unpack and add it to your PATH.
 
 _Optional: Generate the autocompletion script for the specified shell to add to your profile._
->>>>>>> 29b18842
 
-See the [project releases](https://github.com/nephio-project/porch/releases) for information on the latest release.
-
-Once the preferred binary is downloaded and extracted, we can set it up for use locally.
-
-_optional: Configure `porchctl` on your environment_
-
-1. Either add `porchctl` to your PATH or copy it to a directory already in the path. 
 ```
-cp porchctl /usr/local/bin/
-```
-<<<<<<< HEAD
-2. Generate the autocompletion script for the specified shell to add to your profile.
-```
-=======
->>>>>>> 29b18842
 porchctl completion bash
 ```
 
