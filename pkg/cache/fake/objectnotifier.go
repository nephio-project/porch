<<<<<<< HEAD
// Copyright 2022. 2024 The kpt and Nephio Authors
=======
// Copyright 2022, 2024 The kpt and Nephio Authors
>>>>>>> 9d3ffa3c
//
// Licensed under the Apache License, Version 2.0 (the "License");
// you may not use this file except in compliance with the License.
// You may obtain a copy of the License at
//
//      http://www.apache.org/licenses/LICENSE-2.0
//
// Unless required by applicable law or agreed to in writing, software
// distributed under the License is distributed on an "AS IS" BASIS,
// WITHOUT WARRANTIES OR CONDITIONS OF ANY KIND, either express or implied.
// See the License for the specific language governing permissions and
// limitations under the License.

package fake

import (
	"github.com/nephio-project/porch/pkg/repository"
	"k8s.io/apimachinery/pkg/watch"
)

type ObjectNotifier struct{}

func (o *ObjectNotifier) NotifyPackageRevisionChange(watch.EventType, repository.PackageRevision) int {
	return 0
}<|MERGE_RESOLUTION|>--- conflicted
+++ resolved
@@ -1,8 +1,4 @@
-<<<<<<< HEAD
-// Copyright 2022. 2024 The kpt and Nephio Authors
-=======
 // Copyright 2022, 2024 The kpt and Nephio Authors
->>>>>>> 9d3ffa3c
 //
 // Licensed under the Apache License, Version 2.0 (the "License");
 // you may not use this file except in compliance with the License.
