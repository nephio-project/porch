// Copyright 2024-2025 The Nephio Authors
//
// Licensed under the Apache License, Version 2.0 (the "License");
// you may not use this file except in compliance with the License.
// You may obtain a copy of the License at
//
//      http://www.apache.org/licenses/LICENSE-2.0
//
// Unless required by applicable law or agreed to in writing, software
// distributed under the License is distributed on an "AS IS" BASIS,
// WITHOUT WARRANTIES OR CONDITIONS OF ANY KIND, either express or implied.
// See the License for the specific language governing permissions and
// limitations under the License.

package cache

import (
	"context"
	"fmt"

	crcache "github.com/nephio-project/porch/pkg/cache/crcache"
<<<<<<< HEAD
	"github.com/nephio-project/porch/pkg/cache/dbcache"
=======
>>>>>>> 8101506d
	cachetypes "github.com/nephio-project/porch/pkg/cache/types"
	"go.opentelemetry.io/otel"
	"go.opentelemetry.io/otel/trace"
)

var tracer = otel.Tracer("cache")

func CreateCacheImpl(ctx context.Context, options cachetypes.CacheOptions) (cachetypes.Cache, error) {
	ctx, span := tracer.Start(ctx, "Repository::RepositoryFactory", trace.WithAttributes())
	defer span.End()

<<<<<<< HEAD
	var cacheFactory cachetypes.CacheFactory

	switch cacheType := options.CacheType; cacheType {
	case cachetypes.CRCacheType:
		cacheFactory = new(crcache.CrCacheFactory)

	case cachetypes.DBCacheType:
		cacheFactory = new(dbcache.DbCacheFactory)

	default:
		return nil, fmt.Errorf("type %q not supported", cacheType)
	}

=======
	var cacheFactory = new(crcache.CrCacheFactory)
>>>>>>> 8101506d
	return cacheFactory.NewCache(ctx, options)
}<|MERGE_RESOLUTION|>--- conflicted
+++ resolved
@@ -19,10 +19,6 @@
 	"fmt"
 
 	crcache "github.com/nephio-project/porch/pkg/cache/crcache"
-<<<<<<< HEAD
-	"github.com/nephio-project/porch/pkg/cache/dbcache"
-=======
->>>>>>> 8101506d
 	cachetypes "github.com/nephio-project/porch/pkg/cache/types"
 	"go.opentelemetry.io/otel"
 	"go.opentelemetry.io/otel/trace"
@@ -34,22 +30,6 @@
 	ctx, span := tracer.Start(ctx, "Repository::RepositoryFactory", trace.WithAttributes())
 	defer span.End()
 
-<<<<<<< HEAD
-	var cacheFactory cachetypes.CacheFactory
-
-	switch cacheType := options.CacheType; cacheType {
-	case cachetypes.CRCacheType:
-		cacheFactory = new(crcache.CrCacheFactory)
-
-	case cachetypes.DBCacheType:
-		cacheFactory = new(dbcache.DbCacheFactory)
-
-	default:
-		return nil, fmt.Errorf("type %q not supported", cacheType)
-	}
-
-=======
 	var cacheFactory = new(crcache.CrCacheFactory)
->>>>>>> 8101506d
 	return cacheFactory.NewCache(ctx, options)
 }