// Copyright 2025 The kpt and Nephio Authors
//
// Licensed under the Apache License, Version 2.0 (the "License");
// you may not use this file except in compliance with the License.
// You may obtain a copy of the License at
//
//      http://www.apache.org/licenses/LICENSE-2.0
//
// Unless required by applicable law or agreed to in writing, software
// distributed under the License is distributed on an "AS IS" BASIS,
// WITHOUT WARRANTIES OR CONDITIONS OF ANY KIND, either express or implied.
// See the License for the specific language governing permissions and
// limitations under the License.

package porch

import (
	"context"
	"fmt"
	"sync"
	"sync/atomic"
	"testing"
	"time"

	api "github.com/nephio-project/porch/api/porch/v1alpha1"
	configapi "github.com/nephio-project/porch/api/porchconfig/v1alpha1"
	"github.com/nephio-project/porch/pkg/engine"
	fakeextrepo "github.com/nephio-project/porch/pkg/externalrepo/fake"
	"github.com/nephio-project/porch/pkg/repository"
	mockclient "github.com/nephio-project/porch/test/mockery/mocks/external/sigs.k8s.io/controller-runtime/pkg/client"
	mockcad "github.com/nephio-project/porch/test/mockery/mocks/porch/pkg/engine"
	mockrepo "github.com/nephio-project/porch/test/mockery/mocks/porch/pkg/repository"
	"github.com/stretchr/testify/assert"
	"github.com/stretchr/testify/mock"
	"github.com/stretchr/testify/require"
	apierrors "k8s.io/apimachinery/pkg/api/errors"
	metav1 "k8s.io/apimachinery/pkg/apis/meta/v1"
	"k8s.io/apimachinery/pkg/labels"
	"k8s.io/apimachinery/pkg/runtime/schema"
	"k8s.io/apimachinery/pkg/types"
	"k8s.io/apimachinery/pkg/watch"
	"k8s.io/apiserver/pkg/endpoints/request"
	genericapirequest "k8s.io/apiserver/pkg/endpoints/request"
	"sigs.k8s.io/controller-runtime/pkg/client"
)

<<<<<<< HEAD
type fakePackageRevision struct {
	namespace string
	lifecycle string
}

func (f *fakePackageRevision) GetPackageRevision(ctx context.Context) (*api.PackageRevision, error) {
	return &api.PackageRevision{ObjectMeta: metav1.ObjectMeta{Namespace: f.namespace}}, nil
}
func (f *fakePackageRevision) KubeObjectNamespace() string { return f.namespace }
func (f *fakePackageRevision) Key() repository.PackageRevisionKey {
	return repository.PackageRevisionKey{PkgKey: repository.PackageKey{RepoKey: repository.RepositoryKey{Namespace: f.namespace}}}
}
func (f *fakePackageRevision) KubeObjectName() string                           { return "" }
func (f *fakePackageRevision) UID() types.UID                                   { return "" }
func (f *fakePackageRevision) SetMeta(context.Context, metav1.ObjectMeta) error { return nil }
func (f *fakePackageRevision) ResourceVersion() string                          { return "" }
func (f *fakePackageRevision) Lifecycle(context.Context) api.PackageRevisionLifecycle {

	return api.PackageRevisionLifecycle(f.lifecycle)
}
func (f *fakePackageRevision) GetResources(context.Context) (*api.PackageRevisionResources, error) {
	return nil, nil
}
func (f *fakePackageRevision) UpdateLifecycle(context.Context, api.PackageRevisionLifecycle) error {
	return nil
}
func (f *fakePackageRevision) GetUpstreamLock(context.Context) (kptfilev1.Upstream, kptfilev1.UpstreamLock, error) {
	return kptfilev1.Upstream{}, kptfilev1.UpstreamLock{}, nil
}
func (f *fakePackageRevision) GetKptfile(context.Context) (kptfilev1.KptFile, error) {
	return kptfilev1.KptFile{}, nil
}
func (f *fakePackageRevision) GetLock() (kptfilev1.Upstream, kptfilev1.UpstreamLock, error) {
	return kptfilev1.Upstream{}, kptfilev1.UpstreamLock{}, nil
}
func (f *fakePackageRevision) ToMainPackageRevision(context.Context) repository.PackageRevision {
	return f
}
func (f *fakePackageRevision) GetMeta() metav1.ObjectMeta {
	return metav1.ObjectMeta{Namespace: f.namespace}
}

=======
>>>>>>> 07466aed
func TestNamespaceFilteringWatcher(t *testing.T) {
	called := false
	watcher := &namespaceFilteringWatcher{
		ns: "foo",
		delegate: &testWatcher{onChange: func(eventType watch.EventType, obj repository.PackageRevision) bool {
			called = true
			return true
		}},
	}
	// Should call delegate
	watcher.OnPackageRevisionChange(watch.Added, &fakeextrepo.FakePackageRevision{
		PrKey: repository.PackageRevisionKey{
			PkgKey: repository.PackageKey{
				RepoKey: repository.RepositoryKey{
					Namespace: "foo",
				},
			},
		},
	})
	if !called {
		t.Error("expected delegate to be called for matching namespace")
	}
	called = false
	// Should NOT call delegate
	watcher.OnPackageRevisionChange(watch.Added, &fakeextrepo.FakePackageRevision{
		PrKey: repository.PackageRevisionKey{
			PkgKey: repository.PackageKey{
				RepoKey: repository.RepositoryKey{
					Namespace: "bar",
				},
			},
		},
	})
	if called {
		t.Error("did not expect delegate to be called for non-matching namespace")
	}
}

type testWatcher struct {
	onChange func(eventType watch.EventType, obj repository.PackageRevision) bool
}

func (t *testWatcher) OnPackageRevisionChange(eventType watch.EventType, obj repository.PackageRevision) bool {
	return t.onChange(eventType, obj)
}

func TestListPackageRevisionsNamespaceFilter(t *testing.T) {
	ctx := context.TODO()
	ns := "test-ns"

	// Simulate two revisions, one in the right ns, one in another
	revisions := []repository.PackageRevision{
		&fakeextrepo.FakePackageRevision{
			PrKey: repository.PackageRevisionKey{
				PkgKey: repository.PackageKey{
					RepoKey: repository.RepositoryKey{
						Namespace: "foo",
					},
				},
			},
		},
		&fakeextrepo.FakePackageRevision{
			PrKey: repository.PackageRevisionKey{
				PkgKey: repository.PackageKey{
					RepoKey: repository.RepositoryKey{
						Namespace: "foo",
					},
				},
			},
		},
	}

	var got []*api.PackageRevision
	for _, rev := range revisions {
		apiPkgRev, _ := rev.GetPackageRevision(ctx)
		if apiPkgRev == nil || apiPkgRev.Namespace != ns {
			continue
		}
		got = append(got, apiPkgRev)
	}
	for _, pr := range got {
		if pr.Namespace != ns {
			t.Errorf("got revision from wrong namespace: %s", pr.Namespace)
		}
	}
}

// --- TEST FOR watchPackages ---

type fakeWatcherManager struct {
	calledWithFilter   repository.ListPackageRevisionFilter
	calledWithCallback engine.ObjectWatcher
}

func (f *fakeWatcherManager) WatchPackageRevisions(ctx context.Context, filter repository.ListPackageRevisionFilter, callback engine.ObjectWatcher) error {
	f.calledWithFilter = filter
	f.calledWithCallback = callback
	// Simulate a package revision event
	if callback != nil {
		callback.OnPackageRevisionChange(watch.Added, &fakeextrepo.FakePackageRevision{
			PrKey: repository.PackageRevisionKey{
				PkgKey: repository.PackageKey{
					RepoKey: repository.RepositoryKey{
						Namespace: "foo",
					},
				},
			},
		})
	}
	return nil
}

func TestWatchPackages_CallsCallback(t *testing.T) {
	mockCad := &mockcad.MockCaDEngine{}
	mockCad.On("ObjectCache").Return(&fakeWatcherManager{})
	pc := &packageCommon{cad: mockCad}

	called := false
	callback := &testWatcher{onChange: func(eventType watch.EventType, obj repository.PackageRevision) bool {
		called = true
		return false
	}}

	nsFilter := repository.ListPackageRevisionFilter{
		Key: repository.PackageRevisionKey{
			PkgKey: repository.PackageKey{
				RepoKey: repository.RepositoryKey{
					Namespace: "test-ns",
				},
			},
		},
	}

	err := pc.watchPackages(context.TODO(), nsFilter, callback)
	if err != nil {
		t.Fatalf("watchPackages returned error: %v", err)
	}
	if !called {
		t.Error("expected callback to be called by watchPackages")
	}
}
func TestWatchPackages_NoNamespace(t *testing.T) {
	mockCad := &mockcad.MockCaDEngine{}
	mockCad.On("ObjectCache").Return(&fakeWatcherManager{})
	pc := &packageCommon{cad: mockCad}

	called := false
	callback := &testWatcher{onChange: func(eventType watch.EventType, obj repository.PackageRevision) bool {
		called = true
		return false
	}}
	filter := repository.ListPackageRevisionFilter{}
	ctx := context.TODO() // No namespace set in context
	err := pc.watchPackages(ctx, filter, callback)
	if err != nil {
		t.Fatalf("watchPackages returned error: %v", err)
	}
	if !called {
		t.Error("expected callback to be called by watchPackages (no namespace)")
	}
}

type errorWatcherManager struct{}

func (e *errorWatcherManager) WatchPackageRevisions(ctx context.Context, filter repository.ListPackageRevisionFilter, callback engine.ObjectWatcher) error {
	return fmt.Errorf("simulated error")
}
func TestWatchPackages_ErrorPath(t *testing.T) {
	mockCad := &mockcad.MockCaDEngine{}
	mockCad.On("ObjectCache").Return(&errorWatcherManager{})
	pc := &packageCommon{cad: mockCad}

	callback := &testWatcher{onChange: func(eventType watch.EventType, obj repository.PackageRevision) bool {
		return false
	}}

	filter := repository.ListPackageRevisionFilter{}
	ctx := context.TODO()
	err := pc.watchPackages(ctx, filter, callback)
	if err == nil {
		t.Error("expected error from watchPackages, got nil")
	}
}

func TestWatchPackages_WithNamespaceFilteringWatcher(t *testing.T) {
	mockCad := &mockcad.MockCaDEngine{}
	mockCad.On("ObjectCache").Return(&fakeWatcherManager{})
	pc := &packageCommon{cad: mockCad}

	called := false
	callback := &testWatcher{onChange: func(eventType watch.EventType, obj repository.PackageRevision) bool {
		called = true
		return false
	}}
	filter := repository.ListPackageRevisionFilter{}
	ctx := context.TODO()
	ctx = request.WithNamespace(ctx, "foo") // Set namespace in context

	err := pc.watchPackages(ctx, filter, callback)
	if err != nil {
		t.Fatalf("watchPackages returned error: %v", err)
	}
	if !called {
		t.Error("expected callback to be called by watchPackages with namespace filtering")
	}
}

func TestListPackageRevisions(t *testing.T) {
	var currentConcurrent int32
	var maxConcurrent int32
	var mutex sync.Mutex

	tests := []struct {
		name          string
		setupMocks    func(*mockclient.MockClient, *mockrepo.MockPackageRevision, *mockcad.MockCaDEngine)
		filter        repository.ListPackageRevisionFilter
		selector      labels.Selector
		expectedError error
		expectedCalls int
		ctx           context.Context
	}{
		{
			name: "Successful package revision listing",
			setupMocks: func(c *mockclient.MockClient, pkgRev *mockrepo.MockPackageRevision, cad *mockcad.MockCaDEngine) {
				c.On("List", mock.Anything, &configapi.RepositoryList{}, mock.Anything).
					Run(func(args mock.Arguments) {
						list := args.Get(1).(*configapi.RepositoryList)
						list.Items = []configapi.Repository{
							{
								ObjectMeta: metav1.ObjectMeta{
									Name: "repo1",
								},
							},
						}
					}).Return(nil)

				pkgRev.On("GetPackageRevision", mock.Anything).Return(&api.PackageRevision{
					ObjectMeta: metav1.ObjectMeta{
						Labels: map[string]string{"test": "true"},
					},
				}, nil)

				cad.On("ListPackageRevisions", mock.Anything, mock.Anything, mock.Anything).
					Return([]repository.PackageRevision{pkgRev}, nil)
			},
			filter:        repository.ListPackageRevisionFilter{},
			selector:      labels.Everything(),
			expectedError: nil,
			expectedCalls: 1,
			ctx:           context.Background(),
		},
		{
			name: "Successful namespace filtering",
			setupMocks: func(c *mockclient.MockClient, pkgRev *mockrepo.MockPackageRevision, cad *mockcad.MockCaDEngine) {
				c.On("List", mock.Anything, &configapi.RepositoryList{}, client.InNamespace("test-namespace")).
					Run(func(args mock.Arguments) {
						list := args.Get(1).(*configapi.RepositoryList)
						list.Items = []configapi.Repository{
							{ObjectMeta: metav1.ObjectMeta{Name: "repo1", Namespace: "test-ns"}},
						}
					}).Return(nil)

				pkgRev.On("GetPackageRevision", mock.Anything).Return(&api.PackageRevision{
					ObjectMeta: metav1.ObjectMeta{Namespace: "test-namespace"},
				}, nil)

				cad.On("ListPackageRevisions", mock.Anything, mock.Anything, mock.Anything).
					Return([]repository.PackageRevision{pkgRev}, nil)
			},
			filter: repository.ListPackageRevisionFilter{
				Key: repository.PackageRevisionKey{
					PkgKey: repository.PackageKey{
						RepoKey: repository.RepositoryKey{
							Namespace: "test-namespace",
						},
					},
				},
			},
			selector:      labels.Everything(),
			expectedError: nil,
			expectedCalls: 1,
			ctx:           genericapirequest.WithNamespace(context.Background(), "test-namespace"),
		},
		{
			name:       "Conflicting namespaces",
			setupMocks: func(c *mockclient.MockClient, pkgRev *mockrepo.MockPackageRevision, cad *mockcad.MockCaDEngine) {},
			filter: repository.ListPackageRevisionFilter{
				Key: repository.PackageRevisionKey{
					PkgKey: repository.PackageKey{
						RepoKey: repository.RepositoryKey{
							Namespace: "namespace-1",
						},
					},
				},
			},
			selector:      labels.Everything(),
			expectedError: fmt.Errorf("conflicting namespaces specified: %q and %q", "namespace-2", "namespace-1"),
			expectedCalls: 0,
			ctx:           genericapirequest.WithNamespace(context.Background(), "namespace-2"),
		},
		{
			name: "Failed repository listing",
			setupMocks: func(c *mockclient.MockClient, pkgRev *mockrepo.MockPackageRevision, cad *mockcad.MockCaDEngine) {
				c.On("List", mock.Anything, &configapi.RepositoryList{}, mock.Anything).
					Return(fmt.Errorf("list error"))
			},
			filter:        repository.ListPackageRevisionFilter{},
			selector:      labels.Everything(),
			expectedError: fmt.Errorf("error listing repository objects: list error"),
			expectedCalls: 0,
			ctx:           context.Background(),
		}, {
			name: "Successful repository filtering",
			setupMocks: func(c *mockclient.MockClient, pkgRev *mockrepo.MockPackageRevision, cad *mockcad.MockCaDEngine) {
				c.On("List", mock.Anything, &configapi.RepositoryList{}, mock.Anything).
					Run(func(args mock.Arguments) {
						list := args.Get(1).(*configapi.RepositoryList)
						list.Items = []configapi.Repository{
							{ObjectMeta: metav1.ObjectMeta{Name: "repo1"}},
							{ObjectMeta: metav1.ObjectMeta{Name: "repo2"}},
						}
					}).Return(nil)

				pkgRev.On("GetPackageRevision", mock.Anything).Return(
					&api.PackageRevision{}, nil)

				cad.On("ListPackageRevisions", mock.Anything, mock.Anything, mock.Anything).
					Return([]repository.PackageRevision{pkgRev}, nil)
			},
			filter: repository.ListPackageRevisionFilter{
				Key: repository.PackageRevisionKey{
					PkgKey: repository.PackageKey{
						RepoKey: repository.RepositoryKey{
							Name: "repo1",
						},
					},
				},
			},
			selector:      labels.Everything(),
			expectedError: nil,
			expectedCalls: 1,
			ctx:           context.Background(),
		},
		{
			name: "Label selector filtering",
			setupMocks: func(c *mockclient.MockClient, pkgRev *mockrepo.MockPackageRevision, cad *mockcad.MockCaDEngine) {
				c.On("List", mock.Anything, &configapi.RepositoryList{}, mock.Anything).
					Run(func(args mock.Arguments) {
						list := args.Get(1).(*configapi.RepositoryList)
						list.Items = []configapi.Repository{{}}
					}).Return(nil)

				pkgRev.On("GetPackageRevision", mock.Anything).Return(
					&api.PackageRevision{
						ObjectMeta: metav1.ObjectMeta{
							Labels: map[string]string{"test": "true"},
						},
					}, nil)

				cad.On("ListPackageRevisions", mock.Anything, mock.Anything, mock.Anything).
					Return([]repository.PackageRevision{pkgRev}, nil)
			},
			filter:        repository.ListPackageRevisionFilter{},
			selector:      labels.SelectorFromSet(labels.Set{"test": "true"}),
			expectedError: nil,
			expectedCalls: 1,
			ctx:           context.Background(),
		},
		{
			name: "Timeout error",
			setupMocks: func(c *mockclient.MockClient, pkgRev *mockrepo.MockPackageRevision, cad *mockcad.MockCaDEngine) {
				c.On("List", mock.Anything, &configapi.RepositoryList{}, mock.Anything).
					Run(func(args mock.Arguments) {
						list := args.Get(1).(*configapi.RepositoryList)
						list.Items = []configapi.Repository{{}}
					}).Return(nil)

				cad.On("ListPackageRevisions", mock.Anything, mock.Anything, mock.Anything).
					Return([]repository.PackageRevision{}, context.DeadlineExceeded)
			},
			filter:        repository.ListPackageRevisionFilter{},
			selector:      labels.Everything(),
			expectedError: nil,
			expectedCalls: 0,
		},
		{
			name: "CaD engine error",
			setupMocks: func(c *mockclient.MockClient, pkgRev *mockrepo.MockPackageRevision, cad *mockcad.MockCaDEngine) {
				c.On("List", mock.Anything, &configapi.RepositoryList{}, mock.Anything).
					Run(func(args mock.Arguments) {
						list := args.Get(1).(*configapi.RepositoryList)
						list.Items = []configapi.Repository{{}}
					}).Return(nil)

				cad.On("ListPackageRevisions", mock.Anything, mock.Anything, mock.Anything).
					Return([]repository.PackageRevision{}, fmt.Errorf("CaD engine error"))
			},
			filter:        repository.ListPackageRevisionFilter{},
			selector:      labels.Everything(),
			expectedError: nil,
			expectedCalls: 0,
			ctx:           context.Background(),
		},
		{
			name: "Package revision retrieval error",
			setupMocks: func(c *mockclient.MockClient, pkgRev *mockrepo.MockPackageRevision, cad *mockcad.MockCaDEngine) {
				c.On("List", mock.Anything, &configapi.RepositoryList{}, mock.Anything).
					Run(func(args mock.Arguments) {
						list := args.Get(1).(*configapi.RepositoryList)
						list.Items = []configapi.Repository{{}}
					}).Return(nil)

				pkgRev.On("GetPackageRevision", mock.Anything).
					Return(&api.PackageRevision{}, fmt.Errorf("revision retrieval error"))

				cad.On("ListPackageRevisions", mock.Anything, mock.Anything, mock.Anything).
					Return([]repository.PackageRevision{pkgRev}, nil)
			},
			filter:        repository.ListPackageRevisionFilter{},
			selector:      labels.Everything(),
			expectedError: nil,
			expectedCalls: 0,
			ctx:           context.Background(),
		},
		{
			name: "Callback error",
			setupMocks: func(c *mockclient.MockClient, pkgRev *mockrepo.MockPackageRevision, cad *mockcad.MockCaDEngine) {
				c.On("List", mock.Anything, &configapi.RepositoryList{}, mock.Anything).
					Run(func(args mock.Arguments) {
						list := args.Get(1).(*configapi.RepositoryList)
						list.Items = []configapi.Repository{{}}
					}).Return(nil)

				pkgRev.On("GetPackageRevision", mock.Anything).
					Return(&api.PackageRevision{}, nil)

				cad.On("ListPackageRevisions", mock.Anything, mock.Anything, mock.Anything).
					Return([]repository.PackageRevision{pkgRev}, nil)
			},
			filter:        repository.ListPackageRevisionFilter{},
			selector:      labels.Everything(),
			expectedError: nil,
			expectedCalls: 1,
			ctx:           context.Background(),
		},
		{
			name: "Concurrent listing",
			setupMocks: func(c *mockclient.MockClient, pkgRev *mockrepo.MockPackageRevision, cad *mockcad.MockCaDEngine) {
				c.On("List", mock.Anything, &configapi.RepositoryList{}, mock.Anything).
					Run(func(args mock.Arguments) {
						list := args.Get(1).(*configapi.RepositoryList)
						list.Items = []configapi.Repository{
							{ObjectMeta: metav1.ObjectMeta{Name: "repo1"}},
							{ObjectMeta: metav1.ObjectMeta{Name: "repo2"}},
							{ObjectMeta: metav1.ObjectMeta{Name: "repo3"}},
							{ObjectMeta: metav1.ObjectMeta{Name: "repo4"}},
						}
					}).Return(nil)

				pkgRev.On("GetPackageRevision", mock.Anything).Return(
					&api.PackageRevision{
						ObjectMeta: metav1.ObjectMeta{
							Labels: map[string]string{"test": "true"},
						},
					}, nil)

				cad.On("ListPackageRevisions", mock.Anything, mock.Anything, mock.Anything).
					Run(func(args mock.Arguments) {
						atomic.AddInt32(&currentConcurrent, 1)
						mutex.Lock()
						if currentConcurrent > maxConcurrent {
							maxConcurrent = currentConcurrent
						}
						mutex.Unlock()
						time.Sleep(500 * time.Millisecond)
						atomic.AddInt32(&currentConcurrent, -1)
					}).
					Return([]repository.PackageRevision{pkgRev}, nil)
			},
			filter:        repository.ListPackageRevisionFilter{},
			selector:      labels.Everything(),
			expectedError: nil,
			expectedCalls: 4,
			ctx:           context.Background(),
		},
	}

	for _, tt := range tests {
		t.Run(tt.name, func(t *testing.T) {
			mockCoreClient := &mockclient.MockClient{}
			mockPkgRev := &mockrepo.MockPackageRevision{}
			mockCaD := &mockcad.MockCaDEngine{}

			pc := &packageCommon{
				cad:                      mockCaD,
				coreClient:               mockCoreClient,
				ListTimeoutPerRepository: 1 * time.Second,
				MaxConcurrentLists:       3,
			}

			mockCaD.ExpectedCalls = nil
			mockCoreClient.ExpectedCalls = nil
			mockPkgRev.ExpectedCalls = nil
			tt.setupMocks(mockCoreClient, mockPkgRev, mockCaD)

			callCount := 0
			callback := func(ctx context.Context, p repository.PackageRevision) error {
				callCount++
				return nil
			}

			ctx := tt.ctx
			if tt.name == "Timeout error" {
				tCtx, cancel := context.WithTimeout(context.Background(), 100*time.Millisecond)
				ctx = tCtx
				defer cancel()
			}

			err := pc.listPackageRevisions(ctx, tt.filter, tt.selector, callback)

			if tt.expectedError != nil {
				assert.Error(t, err)
				assert.Contains(t, err.Error(), tt.expectedError.Error())
			} else {
				assert.NoError(t, err)
			}

			assert.Equal(t, tt.expectedCalls, callCount)
			assert.LessOrEqual(t, maxConcurrent, int32(pc.MaxConcurrentLists), "Maximum concurrent operations exceeded limit of 2")
			mockCaD.AssertExpectations(t)
			mockCoreClient.AssertExpectations(t)
			mockPkgRev.AssertExpectations(t)
		})
	}
}

func TestGetRepoPkgRev(t *testing.T) {
	tests := []struct {
		name                 string
		pkgRevName           string
		ctx                  context.Context
		setupMocks           func(*mockclient.MockClient, *mockcad.MockCaDEngine)
		expectedFailure      bool
		expectedErrorMessage string
	}{
		{
			name:       "Successful package revision retrieval",
			pkgRevName: "repo.pkg.wsn",
			ctx:        genericapirequest.WithNamespace(context.Background(), "test-ns"),
			setupMocks: func(c *mockclient.MockClient, cad *mockcad.MockCaDEngine) {
				repo := &configapi.Repository{}

				pkgRev := &fakeextrepo.FakePackageRevision{
					PrKey: repository.PackageRevisionKey{
						PkgKey: repository.PackageKey{
							RepoKey: repository.RepositoryKey{Name: "repo"},
							Package: "pkg",
						},
						WorkspaceName: "wsn",
					},
				}

				c.On("Get", mock.Anything, types.NamespacedName{Name: "repo", Namespace: "test-ns"},
					&configapi.Repository{}).
					Run(func(args mock.Arguments) {
						arg := args.Get(2).(*configapi.Repository)
						*arg = *repo
					}).Return(nil)

				prKey, _ := repository.PkgRevK8sName2Key("test-ns", "repo.pkg.wsn")
				cad.On("ListPackageRevisions", mock.Anything, repo,
					repository.ListPackageRevisionFilter{Key: prKey}).
					Return([]repository.PackageRevision{pkgRev}, nil)
			},
			expectedFailure: false,
		},
		{
			name:                 "No namespace specified",
			pkgRevName:           "",
			ctx:                  context.TODO(),
			setupMocks:           func(c *mockclient.MockClient, cad *mockcad.MockCaDEngine) {},
			expectedFailure:      true,
			expectedErrorMessage: "namespace must be specified",
		},
		{
			name:                 "No name specified",
			pkgRevName:           "",
			ctx:                  genericapirequest.WithNamespace(context.Background(), "test-ns"),
			setupMocks:           func(c *mockclient.MockClient, cad *mockcad.MockCaDEngine) {},
			expectedFailure:      true,
			expectedErrorMessage: "package revision kubernetes resource name invalid",
		},
		{
			name:                 "Repository name only",
			pkgRevName:           "repo",
			ctx:                  genericapirequest.WithNamespace(context.Background(), "test-ns"),
			setupMocks:           func(c *mockclient.MockClient, cad *mockcad.MockCaDEngine) {},
			expectedFailure:      true,
			expectedErrorMessage: "package revision kubernetes resource name invalid",
		},
		{
			name:                 "Repository name and package only",
			pkgRevName:           "repo.pkg",
			ctx:                  genericapirequest.WithNamespace(context.Background(), "test-ns"),
			setupMocks:           func(c *mockclient.MockClient, cad *mockcad.MockCaDEngine) {},
			expectedFailure:      true,
			expectedErrorMessage: "package revision kubernetes resource name invalid",
		},
		{
			name:       "Repository not found",
			pkgRevName: "repo.pkg.wsn",
			ctx:        genericapirequest.WithNamespace(context.Background(), "test-ns"),
			setupMocks: func(c *mockclient.MockClient, cad *mockcad.MockCaDEngine) {
				c.On("Get", mock.Anything, types.NamespacedName{Name: "repo", Namespace: "test-ns"},
					&configapi.Repository{}, mock.Anything).
					Return(apierrors.NewNotFound(schema.GroupResource{}, "repo"))
			},
			expectedFailure:      true,
			expectedErrorMessage: "not found",
		},
		{
			name:       "Listing package revisions timeout",
			pkgRevName: "repo.pkg.wsn",
			ctx:        genericapirequest.WithNamespace(context.Background(), "test-ns"),
			setupMocks: func(c *mockclient.MockClient, cad *mockcad.MockCaDEngine) {
				repo := &configapi.Repository{}

				c.On("Get", mock.Anything, types.NamespacedName{Name: "repo", Namespace: "test-ns"},
					&configapi.Repository{}, mock.Anything).
					Run(func(args mock.Arguments) {
						arg := args.Get(2).(*configapi.Repository)
						*arg = *repo
					}).Return(nil)

				prKey, _ := repository.PkgRevK8sName2Key("test-ns", "repo.pkg.wsn")
				cad.On("ListPackageRevisions", mock.Anything, repo,
					repository.ListPackageRevisionFilter{Key: prKey}).
					After(2*time.Second).
					Return([]repository.PackageRevision{}, fmt.Errorf("seconds trying to list package revisions"))

			},
			expectedFailure:      true,
			expectedErrorMessage: "seconds trying to list package revisions",
		},
		{
			name:       "Listing package revisions error",
			pkgRevName: "repo.pkg.wsn",
			ctx:        genericapirequest.WithNamespace(context.Background(), "test-ns"),
			setupMocks: func(c *mockclient.MockClient, cad *mockcad.MockCaDEngine) {
				repo := &configapi.Repository{}

				c.On("Get", mock.Anything, types.NamespacedName{Name: "repo", Namespace: "test-ns"},
					&configapi.Repository{}, mock.Anything).
					Run(func(args mock.Arguments) {
						arg := args.Get(2).(*configapi.Repository)
						*arg = *repo
					}).Return(nil)

				prKey, _ := repository.PkgRevK8sName2Key("test-ns", "repo.pkg.wsn")
				cad.On("ListPackageRevisions", mock.Anything, repo,
					repository.ListPackageRevisionFilter{Key: prKey}).
					Return([]repository.PackageRevision{}, fmt.Errorf("list error"))

			},
			expectedFailure:      true,
			expectedErrorMessage: "list error",
		},
	}

	for _, tt := range tests {
		t.Run(tt.name, func(t *testing.T) {
			mockCoreClient := &mockclient.MockClient{}
			mockCaDEngine := &mockcad.MockCaDEngine{}

			pc := &packageCommon{
				coreClient:               mockCoreClient,
				cad:                      mockCaDEngine,
				ListTimeoutPerRepository: 1 * time.Second,
			}

			tt.setupMocks(mockCoreClient, mockCaDEngine)
			result, err := pc.getRepoPkgRev(tt.ctx, tt.pkgRevName)

			if !tt.expectedFailure {
				require.NoError(t, err)
				assert.NotNil(t, result)
			} else {
				require.Error(t, err)
				assert.Contains(t, err.Error(), tt.expectedErrorMessage)
			}

			mockCoreClient.AssertExpectations(t)
			mockCaDEngine.AssertExpectations(t)
		})
	}
}

func TestGetPackage(t *testing.T) {
	tests := []struct {
		name                 string
		pkgName              string
		ctx                  context.Context
		setupMocks           func(c *mockclient.MockClient, cad *mockcad.MockCaDEngine)
		expectedFailure      bool
		expectedErrorMessage string
	}{
		{
			name:    "Successful get package",
			pkgName: "repo.pkg",
			ctx:     genericapirequest.WithNamespace(context.Background(), "test-ns"),
			setupMocks: func(c *mockclient.MockClient, cad *mockcad.MockCaDEngine) {
				repo := &configapi.Repository{}

				pkg := &fakeextrepo.FakePackage{
					PkgKey: repository.PackageKey{
						RepoKey: repository.RepositoryKey{
							Name: "repo",
						},
						Package: "pkg",
					},
				}

				c.On("Get", mock.Anything, types.NamespacedName{Name: "repo", Namespace: "test-ns"},
					&configapi.Repository{}).
					Run(func(args mock.Arguments) {
						arg := args.Get(2).(*configapi.Repository)
						*arg = *repo
					}).Return(nil)

				pkgKey, _ := repository.PkgK8sName2Key("test-ns", "repo.pkg")
				cad.On("ListPackages", mock.Anything, repo,
					repository.ListPackageFilter{Key: pkgKey}).
					Return([]repository.Package{pkg}, nil)
			},
			expectedFailure: false,
		},
		{
			name:                 "No namespace specified",
			pkgName:              "repo.pkg",
			ctx:                  context.TODO(),
			setupMocks:           func(c *mockclient.MockClient, cad *mockcad.MockCaDEngine) {},
			expectedFailure:      true,
			expectedErrorMessage: "namespace must be specified",
		},
		{
			name:                 "No name specified",
			pkgName:              "",
			ctx:                  genericapirequest.WithNamespace(context.Background(), "test-ns"),
			setupMocks:           func(c *mockclient.MockClient, cad *mockcad.MockCaDEngine) {},
			expectedFailure:      true,
			expectedErrorMessage: "package kubernetes resource name invalid",
		},
		{
			name:                 "Repository name only",
			pkgName:              "repo",
			ctx:                  genericapirequest.WithNamespace(context.Background(), "test-ns"),
			setupMocks:           func(c *mockclient.MockClient, cad *mockcad.MockCaDEngine) {},
			expectedFailure:      true,
			expectedErrorMessage: "package kubernetes resource name invalid",
		},
		{
			name:    "Package not found",
			pkgName: "repo.pkg",
			ctx:     genericapirequest.WithNamespace(context.Background(), "test-ns"),
			setupMocks: func(c *mockclient.MockClient, cad *mockcad.MockCaDEngine) {
				c.On("Get", mock.Anything, types.NamespacedName{Name: "repo", Namespace: "test-ns"},
					&configapi.Repository{}, mock.Anything).
					Return(apierrors.NewNotFound(schema.GroupResource{}, "repo"))
			},
			expectedFailure:      true,
			expectedErrorMessage: "not found",
		},
		{
			name:    "Listing package revisions error",
			pkgName: "repo.pkg",
			ctx:     genericapirequest.WithNamespace(context.Background(), "test-ns"),
			setupMocks: func(c *mockclient.MockClient, cad *mockcad.MockCaDEngine) {
				repo := &configapi.Repository{}

				c.On("Get", mock.Anything, types.NamespacedName{Name: "repo", Namespace: "test-ns"},
					&configapi.Repository{}, mock.Anything).
					Run(func(args mock.Arguments) {
						arg := args.Get(2).(*configapi.Repository)
						*arg = *repo
					}).Return(nil)

				pkgKey, _ := repository.PkgK8sName2Key("test-ns", "repo.pkg")
				cad.On("ListPackages", mock.Anything, repo,
					repository.ListPackageFilter{Key: pkgKey}).
					Return(nil, fmt.Errorf("list error"))

			},
			expectedFailure:      true,
			expectedErrorMessage: "list error",
		},
	}

	for _, tt := range tests {
		t.Run(tt.name, func(t *testing.T) {
			mockCoreClient := &mockclient.MockClient{}
			mockCaDEngine := &mockcad.MockCaDEngine{}
			pc := &packageCommon{
				coreClient: mockCoreClient,
				cad:        mockCaDEngine,
			}

			tt.setupMocks(mockCoreClient, mockCaDEngine)
			result, err := pc.getPackage(tt.ctx, tt.pkgName)

			if !tt.expectedFailure {
				require.NoError(t, err)
				assert.NotNil(t, result)
			} else {
				require.Error(t, err)
				assert.Contains(t, err.Error(), tt.expectedErrorMessage)
			}

			mockCoreClient.AssertExpectations(t)
			mockCaDEngine.AssertExpectations(t)
		})
	}
}<|MERGE_RESOLUTION|>--- conflicted
+++ resolved
@@ -44,51 +44,6 @@
 	"sigs.k8s.io/controller-runtime/pkg/client"
 )
 
-<<<<<<< HEAD
-type fakePackageRevision struct {
-	namespace string
-	lifecycle string
-}
-
-func (f *fakePackageRevision) GetPackageRevision(ctx context.Context) (*api.PackageRevision, error) {
-	return &api.PackageRevision{ObjectMeta: metav1.ObjectMeta{Namespace: f.namespace}}, nil
-}
-func (f *fakePackageRevision) KubeObjectNamespace() string { return f.namespace }
-func (f *fakePackageRevision) Key() repository.PackageRevisionKey {
-	return repository.PackageRevisionKey{PkgKey: repository.PackageKey{RepoKey: repository.RepositoryKey{Namespace: f.namespace}}}
-}
-func (f *fakePackageRevision) KubeObjectName() string                           { return "" }
-func (f *fakePackageRevision) UID() types.UID                                   { return "" }
-func (f *fakePackageRevision) SetMeta(context.Context, metav1.ObjectMeta) error { return nil }
-func (f *fakePackageRevision) ResourceVersion() string                          { return "" }
-func (f *fakePackageRevision) Lifecycle(context.Context) api.PackageRevisionLifecycle {
-
-	return api.PackageRevisionLifecycle(f.lifecycle)
-}
-func (f *fakePackageRevision) GetResources(context.Context) (*api.PackageRevisionResources, error) {
-	return nil, nil
-}
-func (f *fakePackageRevision) UpdateLifecycle(context.Context, api.PackageRevisionLifecycle) error {
-	return nil
-}
-func (f *fakePackageRevision) GetUpstreamLock(context.Context) (kptfilev1.Upstream, kptfilev1.UpstreamLock, error) {
-	return kptfilev1.Upstream{}, kptfilev1.UpstreamLock{}, nil
-}
-func (f *fakePackageRevision) GetKptfile(context.Context) (kptfilev1.KptFile, error) {
-	return kptfilev1.KptFile{}, nil
-}
-func (f *fakePackageRevision) GetLock() (kptfilev1.Upstream, kptfilev1.UpstreamLock, error) {
-	return kptfilev1.Upstream{}, kptfilev1.UpstreamLock{}, nil
-}
-func (f *fakePackageRevision) ToMainPackageRevision(context.Context) repository.PackageRevision {
-	return f
-}
-func (f *fakePackageRevision) GetMeta() metav1.ObjectMeta {
-	return metav1.ObjectMeta{Namespace: f.namespace}
-}
-
-=======
->>>>>>> 07466aed
 func TestNamespaceFilteringWatcher(t *testing.T) {
 	called := false
 	watcher := &namespaceFilteringWatcher{
