// Copyright 2022, 2025 The kpt and Nephio Authors
//
// Licensed under the Apache License, Version 2.0 (the "License");
// you may not use this file except in compliance with the License.
// You may obtain a copy of the License at
//
//      http://www.apache.org/licenses/LICENSE-2.0
//
// Unless required by applicable law or agreed to in writing, software
// distributed under the License is distributed on an "AS IS" BASIS,
// WITHOUT WARRANTIES OR CONDITIONS OF ANY KIND, either express or implied.
// See the License for the specific language governing permissions and
// limitations under the License.

package porch

import (
	"fmt"
	"reflect"

	api "github.com/nephio-project/porch/api/porch/v1alpha1"
	"github.com/nephio-project/porch/pkg/repository"
	apierrors "k8s.io/apimachinery/pkg/api/errors"
	metainternalversion "k8s.io/apimachinery/pkg/apis/meta/internalversion"
	"k8s.io/apimachinery/pkg/fields"
	"k8s.io/apimachinery/pkg/selection"
	"k8s.io/apiserver/pkg/storage"
)

// convertPackageFieldSelector is the schema conversion function for normalizing the FieldSelector for Package
func convertPackageFieldSelector(label, value string) (internalLabel, internalValue string, err error) {
	switch label {
	case "metadata.name":
		return label, value, nil
	case "metadata.namespace":
		return label, value, nil
	case "spec.packageName", "spec.repository":
		return label, value, nil
	default:
		return "", "", fmt.Errorf("%q is not a known field selector", label)
	}
}

// convertPackageRevisionFieldSelector is the schema conversion function for normalizing the FieldSelector for PackageRevision
func convertPackageRevisionFieldSelector(label, value string) (internalLabel, internalValue string, err error) {
	selectableFields := reflect.ValueOf(api.PackageRevisionSelectableFields)
	for i := range selectableFields.NumField() {
		if label == selectableFields.Field(i).String() {
			return label, value, nil
		}
	}
<<<<<<< HEAD

	return "", "", fmt.Errorf("%q is not a known field selector", label)
=======
>>>>>>> 70d2e54b
}

// parsePackageFieldSelector parses client-provided fields.Selector into a packageFilter
func parsePackageFieldSelector(fieldSelector fields.Selector) (repository.ListPackageFilter, error) {
	var filter repository.ListPackageFilter

	if fieldSelector == nil {
		return filter, nil
	}

	requirements := fieldSelector.Requirements()
	for _, requirement := range requirements {

		switch requirement.Operator {
		case selection.Equals, selection.DoesNotExist:
			if requirement.Value == "" {
				return filter, apierrors.NewBadRequest(fmt.Sprintf("unsupported fieldSelector value %q for field %q with operator %q", requirement.Value, requirement.Field, requirement.Operator))
			}
		default:
			return filter, apierrors.NewBadRequest(fmt.Sprintf("unsupported fieldSelector operator %q for field %q", requirement.Operator, requirement.Field))
		}

		switch requirement.Field {
		case "metadata.name":
			if filterKey, err := repository.PkgK8sName2Key("", requirement.Value); err == nil {
				filter.Key = filterKey
			} else {
				return repository.ListPackageFilter{}, err
			}

		case "metadata.namespace":
			filter.Key.RepoKey.Namespace = requirement.Value

		case "spec.packageName":
			filter.Key.Package = requirement.Value

		case "spec.repository":
			filter.Key.RepoKey.Name = requirement.Value

		default:
			return filter, apierrors.NewBadRequest(fmt.Sprintf("unknown fieldSelector field %q", requirement.Field))
		}
	}

	return filter, nil
}

func newPackageRevisionFilter() *repository.ListPackageRevisionFilter {
	return &repository.ListPackageRevisionFilter{
		Predicate: &storage.SelectionPredicate{},
	}
}

// parsePackageRevisionFieldSelector parses client-provided fields.Selector into a packageRevisionFilter
<<<<<<< HEAD
func parsePackageRevisionFieldSelector(options *metainternalversion.ListOptions) (*repository.ListPackageRevisionFilter, error) {
	filter := &repository.ListPackageRevisionFilter{
		Predicate: &storage.SelectionPredicate{
			Label: options.LabelSelector,
		},
	}
=======
func parsePackageRevisionFieldSelector(fieldSelector fields.Selector) (repository.ListPackageRevisionFilter, error) {
	var filter repository.ListPackageRevisionFilter
>>>>>>> 70d2e54b

	fieldSelector := options.FieldSelector
	if fieldSelector == nil {
		return filter, nil
	}

	for _, requirement := range fieldSelector.Requirements() {

		switch requirement.Operator {
		case selection.Equals, selection.DoubleEquals, selection.NotEquals:
			if requirement.Value == "" {
				return filter, apierrors.NewBadRequest(fmt.Sprintf("unsupported fieldSelector value %q for field %q with operator %q", requirement.Value, requirement.Field, requirement.Operator))
			}
		default:
			return filter, apierrors.NewBadRequest(fmt.Sprintf("unsupported fieldSelector operator %q for field %q", requirement.Operator, requirement.Field))
		}
<<<<<<< HEAD
=======

		switch requirement.Field {
		case "metadata.name":
			if filterKey, err := repository.PkgRevK8sName2Key("", requirement.Value); err == nil {
				filter.Key = filterKey
			} else {
				return repository.ListPackageRevisionFilter{}, err
			}

		case "metadata.namespace":
			filter.Key.PkgKey.RepoKey.Namespace = requirement.Value

		case "spec.revision":
			filter.Key.Revision = repository.Revision2Int(requirement.Value)

		case "spec.packageName":
			filter.Key.PkgKey.Package = requirement.Value

		case "spec.repository":
			filter.Key.PkgKey.RepoKey.Name = requirement.Value

		case "spec.workspaceName":
			filter.Key.WorkspaceName = requirement.Value

		case "spec.lifecycle":
			v := v1alpha1.PackageRevisionLifecycle(requirement.Value)
			switch v {
			case v1alpha1.PackageRevisionLifecycleDraft,
				v1alpha1.PackageRevisionLifecycleProposed,
				v1alpha1.PackageRevisionLifecyclePublished,
				v1alpha1.PackageRevisionLifecycleDeletionProposed:
				filter.Lifecycles = []v1alpha1.PackageRevisionLifecycle{v}
			default:
				return filter, apierrors.NewBadRequest(fmt.Sprintf("unsupported fieldSelector value %q for field %q", requirement.Value, requirement.Field))
			}

		default:
			return filter, apierrors.NewBadRequest(fmt.Sprintf("unknown fieldSelector field %q", requirement.Field))
		}
>>>>>>> 70d2e54b
	}

	filter.Predicate.Field = fieldSelector

	return filter, nil
}

// parsePackageRevisionResourcesFieldSelector parses client-provided fields.Selector into a packageRevisionFilter
<<<<<<< HEAD
func parsePackageRevisionResourcesFieldSelector(options *metainternalversion.ListOptions) (*repository.ListPackageRevisionFilter, error) {
=======
func parsePackageRevisionResourcesFieldSelector(fieldSelector fields.Selector) (repository.ListPackageRevisionFilter, error) {
>>>>>>> 70d2e54b
	// TOOD: This is a little weird, because we don't have the same fields on PackageRevisionResources.
	// But we probably should have the key fields
	return parsePackageRevisionFieldSelector(options)
}<|MERGE_RESOLUTION|>--- conflicted
+++ resolved
@@ -49,11 +49,7 @@
 			return label, value, nil
 		}
 	}
-<<<<<<< HEAD
-
 	return "", "", fmt.Errorf("%q is not a known field selector", label)
-=======
->>>>>>> 70d2e54b
 }
 
 // parsePackageFieldSelector parses client-provided fields.Selector into a packageFilter
@@ -108,17 +104,12 @@
 }
 
 // parsePackageRevisionFieldSelector parses client-provided fields.Selector into a packageRevisionFilter
-<<<<<<< HEAD
 func parsePackageRevisionFieldSelector(options *metainternalversion.ListOptions) (*repository.ListPackageRevisionFilter, error) {
 	filter := &repository.ListPackageRevisionFilter{
 		Predicate: &storage.SelectionPredicate{
 			Label: options.LabelSelector,
 		},
 	}
-=======
-func parsePackageRevisionFieldSelector(fieldSelector fields.Selector) (repository.ListPackageRevisionFilter, error) {
-	var filter repository.ListPackageRevisionFilter
->>>>>>> 70d2e54b
 
 	fieldSelector := options.FieldSelector
 	if fieldSelector == nil {
@@ -135,48 +126,6 @@
 		default:
 			return filter, apierrors.NewBadRequest(fmt.Sprintf("unsupported fieldSelector operator %q for field %q", requirement.Operator, requirement.Field))
 		}
-<<<<<<< HEAD
-=======
-
-		switch requirement.Field {
-		case "metadata.name":
-			if filterKey, err := repository.PkgRevK8sName2Key("", requirement.Value); err == nil {
-				filter.Key = filterKey
-			} else {
-				return repository.ListPackageRevisionFilter{}, err
-			}
-
-		case "metadata.namespace":
-			filter.Key.PkgKey.RepoKey.Namespace = requirement.Value
-
-		case "spec.revision":
-			filter.Key.Revision = repository.Revision2Int(requirement.Value)
-
-		case "spec.packageName":
-			filter.Key.PkgKey.Package = requirement.Value
-
-		case "spec.repository":
-			filter.Key.PkgKey.RepoKey.Name = requirement.Value
-
-		case "spec.workspaceName":
-			filter.Key.WorkspaceName = requirement.Value
-
-		case "spec.lifecycle":
-			v := v1alpha1.PackageRevisionLifecycle(requirement.Value)
-			switch v {
-			case v1alpha1.PackageRevisionLifecycleDraft,
-				v1alpha1.PackageRevisionLifecycleProposed,
-				v1alpha1.PackageRevisionLifecyclePublished,
-				v1alpha1.PackageRevisionLifecycleDeletionProposed:
-				filter.Lifecycles = []v1alpha1.PackageRevisionLifecycle{v}
-			default:
-				return filter, apierrors.NewBadRequest(fmt.Sprintf("unsupported fieldSelector value %q for field %q", requirement.Value, requirement.Field))
-			}
-
-		default:
-			return filter, apierrors.NewBadRequest(fmt.Sprintf("unknown fieldSelector field %q", requirement.Field))
-		}
->>>>>>> 70d2e54b
 	}
 
 	filter.Predicate.Field = fieldSelector
@@ -185,11 +134,7 @@
 }
 
 // parsePackageRevisionResourcesFieldSelector parses client-provided fields.Selector into a packageRevisionFilter
-<<<<<<< HEAD
 func parsePackageRevisionResourcesFieldSelector(options *metainternalversion.ListOptions) (*repository.ListPackageRevisionFilter, error) {
-=======
-func parsePackageRevisionResourcesFieldSelector(fieldSelector fields.Selector) (repository.ListPackageRevisionFilter, error) {
->>>>>>> 70d2e54b
 	// TOOD: This is a little weird, because we don't have the same fields on PackageRevisionResources.
 	// But we probably should have the key fields
 	return parsePackageRevisionFieldSelector(options)
