--- conflicted
+++ resolved
@@ -2,11 +2,9 @@
 
 go 1.22.0
 
-<<<<<<< HEAD
+retract v1.3.0
+
 replace github.com/nephio-project/porch/api => ./api
-=======
-retract v1.3.0
->>>>>>> 9eca4082
 
 require (
 	cloud.google.com/go/iam v1.1.12
@@ -190,10 +188,6 @@
 	gopkg.in/warnings.v0 v0.1.2 // indirect
 	k8s.io/apiextensions-apiserver v0.30.1 // indirect
 	k8s.io/kms v0.30.3 // indirect
-<<<<<<< HEAD
-	k8s.io/kube-openapi v0.0.0-20240731051651-4f2adb0a5ce0 // indirect
-=======
->>>>>>> 9eca4082
 	sigs.k8s.io/apiserver-network-proxy/konnectivity-client v0.29.0 // indirect
 	sigs.k8s.io/json v0.0.0-20221116044647-bc3834ca7abd // indirect
 	sigs.k8s.io/structured-merge-diff/v4 v4.4.1 // indirect
